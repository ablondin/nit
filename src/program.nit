--- conflicted
+++ resolved
@@ -80,12 +80,8 @@
 	# Generation of allocation function of this class
 	fun generate_allocation_iroutines
 	do
-<<<<<<< HEAD
-		for c in module.local_classes do
+		for c in main_module.local_classes do
 			if c.global.is_abstract or c.global.is_interface then continue
-=======
-		for c in main_module.local_classes do
->>>>>>> 1016c502
 			var pi = c.primitive_info
 			if pi == null then
 				do
