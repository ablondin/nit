# This file is part of NIT ( http://www.nitlanguage.org ).
#
# Copyright 2008 Jean Privat <jean@pryen.org>
#
# Licensed under the Apache License, Version 2.0 (the "License");
# you may not use this file except in compliance with the License.
# You may obtain a copy of the License at
#
#     http://www.apache.org/licenses/LICENSE-2.0
#
# Unless required by applicable law or agreed to in writing, software
# distributed under the License is distributed on an "AS IS" BASIS,
# WITHOUT WARRANTIES OR CONDITIONS OF ANY KIND, either express or implied.
# See the License for the specific language governing permissions and
# limitations under the License.

# Compute and generate tables for classes and modules.
package compiling_global

import table_computation
private import compiling_icode

redef class Program
	# Compile module and class tables
	fun compile_tables_to_c(v: CompilerVisitor)
	do
		for m in main_module.mhe.greaters_and_self do
			m.compile_local_table_to_c(v)
		end

		with_each_live_local_classes !action(c) do
			if c.global.is_abstract or c.global.is_interface then continue
			c.compile_tables_to_c(v)
		end

		var s = new Buffer.from("classtable_t TAG2VFT[4] = \{NULL")
		for t in ["Int","Char","Bool"] do
			if main_module.has_global_class_named(t.to_symbol) then
				var c = main_module.class_by_name(t.to_symbol)
				s.append(", (const classtable_t)VFT_{c.cname}")
			else
				s.append(", NULL")
			end
		end
		s.append("};")
		v.add_instr(s.to_s)
	end

	# Compile main part (for _table.c)
	fun compile_main_part(v: CompilerVisitor)
	do
		v.add_instr("int main(int argc, char **argv) \{")
		v.indent
		v.add_instr("prepare_signals();")
		v.add_instr("glob_argc = argc; glob_argv = argv;")
		if v.program.main_method == null then
			print("No main")
		else
			var c = v.program.main_class
			v.add_instr("G_sys = NEW_{c.cname}();")
			v.add_instr("register_static_object(&G_sys);")
			v.add_instr("{v.program.main_method.cname}(G_sys);")
		end
		v.add_instr("return 0;")
		v.unindent
		v.add_instr("}")
	end
end

redef class MMModule
	# Declare class table (for _sep.h or _glob.h)
	fun declare_class_tables_to_c(v: CompilerVisitor)
	do
		for c in local_classes do
			if c.global.mmmodule == self then
				c.declare_tables_to_c(v)
			end
		end
	end

	# Compile sep files
	fun compile_mod_to_c(v: CompilerVisitor)
	do
		v.add_decl("extern const char *LOCATE_{cname};")
		if not v.program.tc.use_SFT_optimization then
			v.add_decl("extern const int SFT_{cname}[];")
		end
		var i = 0
		for e in local_table do
			var value: String
			if v.program.tc.use_SFT_optimization then
				value = "{e.value(v.program)}"
			else
				value = "SFT_{cname}[{i}]"
				i = i + 1
			end
			e.compile_macros(v, value)
		end
		for c in local_classes do
			if not c isa MMConcreteClass then continue
			for pg in c.global_properties do
				var p = c[pg]
				if p.local_class == c and p isa MMMethod then
					p.compile_property_to_c(v)
				end
				if pg.is_init_for(c) then
					# Declare constructors
					var params = new Array[String]
					for j in [0..p.signature.arity[ do
						params.add("val_t p{j}")
					end
					v.add_decl("val_t NEW_{c}_{p.global.intro.cname}({params.join(", ")});")
				end
			end
		end
	end

	# Compile module file for the current module
	fun compile_local_table_to_c(v: CompilerVisitor)
	do
<<<<<<< HEAD
		v.add_instr("const char *LOCATE_{name} = \"{location.file.filename}\";")
=======
		v.add_instr("const char *LOCATE_{cname} = \"{location.file}\";")
>>>>>>> 4d0eedc9

		if v.program.tc.use_SFT_optimization or local_table.is_empty then
			return
		end

		v.add_instr("const int SFT_{cname}[{local_table.length}] = \{")
		v.indent
		for e in local_table do
			v.add_instr(e.value(v.program) + ",")
		end
		v.unindent
		v.add_instr("\};")
	end
end

###############################################################################

redef class AbsTableElt
	# Compile the macro needed to use the element and other related elements
	fun compile_macros(v: CompilerVisitor, value: String) is abstract
end

redef class TableElt
	# Return the value of the element for a given class
	fun compile_to_c(v: CompilerVisitor, c: MMLocalClass): String is abstract
end

redef class ModuleTableElt
	# Return the value of the element once the global analisys is performed
	fun value(prog: Program): String is abstract
end

redef class ModuleTableEltGroup
	redef fun value(prog) do return "{prog.table_information.color(elements.first)} /* Group of ? */"
	redef fun compile_macros(v, value)
	do
		var i = 0
		for e in elements do
			e.compile_macros(v, "{value} + {i}")
			i += 1
		end
	end
end

redef class TableEltMeth
	redef fun compile_macros(v, value)
	do
		var pg = property.global
		v.add_decl("#define {pg.meth_call}(recv) (({pg.intro.cname}_t)CALL((recv), ({value})))")
	end

	redef fun compile_to_c(v, c)
	do
		var p = c[property.global]
		return p.cname
	end
end

redef class TableEltSuper
	redef fun compile_macros(v, value)
	do
		var p = property
		v.add_decl("#define {p.super_meth_call}(recv) (({p.cname}_t)CALL((recv), ({value})))")
	end

	redef fun compile_to_c(v, c)
	do
		var pc = property.local_class
		var g = property.global
		var lin = c.che.linear_extension
		var found = false
		for s in lin do
			#print "{c.module}::{c} for {pc.module}::{pc}::{_property} try {s.module}:{s}"
			if s == pc then
				found = true
			else if found and c.che < s then
				if s.has_global_property(g) then
					#print "found {s.module}::{s}::{p}"
					return s[g].cname
				end
			end
		end
		abort
	end
end

redef class TableEltAttr
	redef fun compile_macros(v, value)
	do
		var pg = property.global
		v.add_decl("#define {pg.attr_access}(recv) ATTR(recv, ({value}))")
	end

	redef fun compile_to_c(v, c)
	do
		var prog = v.program
		var p = c[property.global]
		return "/* {prog.table_information.color(self)}: Attribute {c}::{p} */"
	end
end

redef class AbsTableEltClass
	# The C macro name refering the value
	fun symbol: String is abstract

	redef fun compile_macros(v, value)
	do
		v.add_decl("#define {symbol} ({value})")
	end
end

redef class TableEltClassId
	redef fun symbol do return local_class.global.id_id

	redef fun value(prog)
	do
		return "{prog.compiled_classes[local_class.global].id} /* Id of {local_class} */"
	end
end

redef class TableEltClassInitTable
	redef fun symbol do return local_class.global.init_table_pos_id

	redef fun compile_to_c(v, c)
	do
		var prog = v.program
		var cc = prog.compiled_classes[local_class.global]
		var linext = c.cshe.reverse_linear_extension
		var i = 0
		while linext[i].global != local_class.global do
			i += 1
		end
		return "{i} /* {prog.table_information.color(self)}: {c} < {cc.local_class}: superclass init_table position */"
	end
end

redef class TableEltClassColor
	redef fun symbol do return local_class.global.color_id

	redef fun value(prog)
	do
		return "{prog.table_information.color(self)} /* Color of {local_class} */"
	end

	redef fun compile_to_c(v, c)
	do
		var prog = v.program
		var cc = prog.compiled_classes[local_class.global]
		return "{cc.id} /* {prog.table_information.color(self)}: {c} < {cc.local_class}: superclass typecheck marker */"
	end
end

redef class TableEltComposite
	redef fun compile_to_c(v, c) do abort
end

redef class TableEltClassSelfId
	redef fun compile_to_c(v, c)
	do
		var prog = v.program
		return "{prog.compiled_classes[c.global].id} /* {prog.table_information.color(self)}: Identity */"
	end
end

redef class TableEltClassSelfName
	redef fun compile_to_c(v, c)
	do
		var prog = v.program
		return "\"{c.global.name}\" /* {prog.table_information.color(self)}: Class Name */"
	end
end

redef class TableEltClassObjectSize
	redef fun compile_to_c(v, c)
	do
        var nb = 0
        var p = v.program
		if c.name == "NativeArray".to_symbol then
			nb = -1
		else
			var cc = p.compiled_classes[c.global]
			var itab = cc.instance_table
			for e in itab do
				nb += 1
			end
		end
		return "{nb} /* {p.table_information.color(self)}: Object size (-1 if a NativeArray)*/"
	end
end

redef class TableEltObjectId
	redef fun compile_to_c(v, c)
	do
		var p = v.program
		return "/* {p.table_information.color(self)}: Object_id */"
	end
end

redef class TableEltVftPointer
	redef fun compile_to_c(v, c)
	do
		var prog = v.program
		return "/* {prog.table_information.color(self)}: Pointer to the classtable */"
	end
end

###############################################################################

redef class MMLocalClass
	# Declaration and macros related to the class table
	fun declare_tables_to_c(v: CompilerVisitor)
	do
		v.add_decl("")
		var pi = primitive_info
		v.add_decl("extern const classtable_elt_t VFT_{cname}[];")
		if pi != null and not pi.tagged then
			var t = pi.cname
			var tbox = "struct TBOX_{name}"
			v.add_decl("{tbox} \{ const classtable_elt_t * vft; bigint object_id; {t} val;};")
			v.add_decl("val_t BOX_{name}({t} val);")
			v.add_decl("#define UNBOX_{name}(x) ((({tbox} *)(VAL2OBJ(x)))->val)")
		end
	end

	# Compilation of table and new (or box)
	fun compile_tables_to_c(v: CompilerVisitor)
	do
		var cc = v.program.compiled_classes[self.global]
		var ctab = cc.class_table
		var clen = ctab.length
		if v.program.table_information.max_class_table_length > ctab.length then
			clen = v.program.table_information.max_class_table_length
		end

		v.add_instr("const classtable_elt_t VFT_{cname}[{clen}] = \{")
		v.indent
		for e in ctab do
			if e == null then
				v.add_instr("\{0} /* Class Hole :( */,")
			else
				v.add_instr("\{(bigint) {e.compile_to_c(v, self)}},")
			end
		end
		if clen > ctab.length then
			v.add_instr("\{0},"*(clen-ctab.length))
		end
		v.unindent
		v.add_instr("};")
		var itab = cc.instance_table
		for e in itab do
			if e == null then
				v.add_instr("/* Instance Hole :( */")
			else
				v.add_instr(e.compile_to_c(v, self))
			end
		end

		var pi = primitive_info
		if name == "NativeArray".to_symbol then
			v.add_instr("val_t NEW_NativeArray(size_t length, size_t size) \{")
			v.indent
			v.add_instr("Nit_NativeArray array;")
			v.add_instr("array = (Nit_NativeArray)alloc(sizeof(struct Nit_NativeArray) + ((length - 1) * size));")
			v.add_instr("array->vft = (classtable_elt_t*)VFT_{cname};")
			v.add_instr("array->object_id = object_id_counter;")
			v.add_instr("object_id_counter = object_id_counter + 1;")
			v.add_instr("array->size = length;")
			v.add_instr("return OBJ2VAL(array);")
			v.unindent
			v.add_instr("}")
		else if pi == null then
			do
				# Generate INIT_ATTRIBUTES routine
				var cname = "INIT_ATTRIBUTES__{cname}"
				var args = init_var_iroutine.compile_signature_to_c(v, cname, "init var of {name}", null, null)
				var decl_writer_old = v.decl_writer
				v.decl_writer = v.writer.sub
				init_var_iroutine.compile_to_c(v, cname, args)
				v.decl_writer = decl_writer_old
				v.unindent
				v.add_instr("}")
			end
			do
				# Generate NEW routine
				v.add_decl("val_t NEW_{cname}(void);")
				v.add_instr("val_t NEW_{cname}(void)")
				v.add_instr("\{")
				v.indent
				v.add_instr("obj_t obj;")
				v.add_instr("obj = alloc(sizeof(val_t) * {itab.length});")
				v.add_instr("obj->vft = (classtable_elt_t*)VFT_{cname};")
				v.add_instr("obj[1].object_id = object_id_counter;")
				v.add_instr("object_id_counter = object_id_counter + 1;")
				v.add_instr("return OBJ2VAL(obj);")
				v.unindent
				v.add_instr("}")
			end
			do
				# Compile CHECKNAME
				var cname = "CHECKNEW_{cname}"
				var args = checknew_iroutine.compile_signature_to_c(v, cname, "check new {name}", null, null)
				var decl_writer_old = v.decl_writer
				v.decl_writer = v.writer.sub
				checknew_iroutine.compile_to_c(v, cname, args)
				v.decl_writer = decl_writer_old
				v.unindent
				v.add_instr("}")
			end

			var init_table_size = cshe.greaters.length + 1
			var init_table_decl = "int init_table[{init_table_size}] = \{0{", 0" * (init_table_size-1)}};"

			for g in global_properties do
				var p = self[g]
				# FIXME skip invisible constructors
				if not p.global.is_init_for(self) then continue
				assert p isa MMMethod

				var cname = "NEW_{self}_{p.global.intro.cname}"
				var new_args = new_instance_iroutine[p].compile_signature_to_c(v, cname, "new {self} {p.full_name}", null, null)
				var decl_writer_old = v.decl_writer
				v.decl_writer = v.writer.sub
				v.add_instr(init_table_decl)
				var e = new_instance_iroutine[p].compile_to_c(v, cname, new_args).as(not null)
				v.add_instr("return {e};")
				v.decl_writer = decl_writer_old
				v.unindent
				v.add_instr("}")
			end
		else if not pi.tagged then
			var t = pi.cname
			var tbox = "struct TBOX_{name}"
			v.add_instr("val_t BOX_{name}({t} val) \{")
			v.indent
			v.add_instr("{tbox} *box = ({tbox}*)alloc(sizeof({tbox}));")
			v.add_instr("box->vft = VFT_{cname};")
			v.add_instr("box->val = val;")
			v.add_instr("box->object_id = object_id_counter;")
			v.add_instr("object_id_counter = object_id_counter + 1;")
			v.add_instr("return OBJ2VAL(box);")
			v.unindent
			v.add_instr("}")
		end
	end
end

redef class MMMethod
	fun compile_property_to_c(v: CompilerVisitor)
	do
		var ir = iroutine
		assert ir != null

		var more_params: nullable String = null
		if global.is_init then more_params = "int* init_table"
		var args = ir.compile_signature_to_c(v, cname, full_name, null, more_params)
		var writer_old = v.writer
		v.writer = v.writer.sub
		var decl_writer_old = v.decl_writer
		v.decl_writer = v.writer.sub

		var itpos: nullable String = null
		if global.is_init then
			itpos = "itpos{v.new_number}"
			v.add_decl("int {itpos} = VAL2OBJ({args.first})->vft[{local_class.global.init_table_pos_id}].i;")
			v.add_instr("if (init_table[{itpos}]) return;")
		end

		var s = ir.compile_to_c(v, cname, args)

		if itpos != null then
			v.add_instr("init_table[{itpos}] = 1;")
		end
		if s == null then
			v.add_instr("return;")
		else
			v.add_instr("return {s};")
		end
		v.unindent
		v.add_instr("}")

		v.writer = writer_old
		v.decl_writer = decl_writer_old
	end
end
<|MERGE_RESOLUTION|>--- conflicted
+++ resolved
@@ -118,11 +118,7 @@
 	# Compile module file for the current module
 	fun compile_local_table_to_c(v: CompilerVisitor)
 	do
-<<<<<<< HEAD
-		v.add_instr("const char *LOCATE_{name} = \"{location.file.filename}\";")
-=======
-		v.add_instr("const char *LOCATE_{cname} = \"{location.file}\";")
->>>>>>> 4d0eedc9
+		v.add_instr("const char *LOCATE_{cname} = \"{location.file.filename}\";")
 
 		if v.program.tc.use_SFT_optimization or local_table.is_empty then
 			return
