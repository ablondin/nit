--- conflicted
+++ resolved
@@ -139,71 +139,6 @@
 		if arguments.length == 1 then prompt
 	end
 
-<<<<<<< HEAD
-	private fun modules_fulldoc(pager: Pager, mmodules: List[MModule]) do
-		for mmodule in mmodules do
-			# name and prototype
-			pager.add("# {mmodule.namespace}\n".bold)
-			# comment
-			if mbuilder.mmodule2nmodule.has_key(mmodule) then
-				var nmodule = mbuilder.mmodule2nmodule[mmodule]
-				if nmodule.n_moduledecl != null and nmodule.n_moduledecl.n_doc != null then
-					for comment in nmodule.n_moduledecl.n_doc.comment do pager.add(comment.green)
-				end
-			end
-			pager.add("{mmodule.prototype}\n")
-			# imports
-			var msorter = new MModuleNameSorter
-			var ms = mmodule.in_importation.greaters.to_a
-			if ms.length > 1 then
-				msorter.sort(ms)
-				pager.add("## imported modules".bold)
-				pager.addn("\t")
-				for i in [0..ms.length[ do
-					if ms[i] == mmodule then continue
-					pager.addn(ms[i].name)
-					if i < ms.length - 1 then pager.addn(", ")
-				end
-				pager.add("\n")
-			end
-			# clients
-			ms = mmodule.in_importation.smallers.to_a
-			if ms.length > 1 then
-				msorter.sort(ms)
-				pager.add("## known modules".bold)
-				pager.addn("\t")
-				for i in [0..ms.length[ do
-					if ms[i] == mmodule then continue
-					pager.addn(ms[i].name)
-					if i < ms.length - 1 then pager.addn(", ") 
-				end
-				pager.add("\n")
-			end
-			# local classes and interfaces
-			var sorter = new MClassDefNameSorter
-			var intro_mclassdefs = new Array[MClassDef]
-			var redef_mclassdefs = new Array[MClassDef]
-			for mclassdef in mmodule.mclassdefs do
-				if mclassdef.is_intro then
-					intro_mclassdefs.add(mclassdef)
-				else
-					redef_mclassdefs.add(mclassdef)
-				end
-			end
-			# intro
-			if not intro_mclassdefs.is_empty then
-				sorter.sort(intro_mclassdefs)
-				pager.add("\n## introduced classes".bold)
-				for mclassdef in intro_mclassdefs do
-					pager.add("")
-					var nclass = mbuilder.mclassdef2nclassdef[mclassdef]
-					if nclass isa AStdClassdef and not nclass.n_doc == null and not nclass.n_doc.short_comment.is_empty then
-						pager.add("\t{nclass.n_doc.short_comment.green}")
-					end
-					pager.add("\t{mclassdef.mclass.prototype}")
-					#TODO add redefs?
-				end
-=======
 	private fun parse_query(str: String): IndexQuery do
 		var parts = str.split_with(":")
 		if parts.length == 1 then
@@ -252,7 +187,6 @@
 				if intro.msignature.return_mtype != null and intro.msignature.return_mtype.to_console.has_prefix(query.keyword) then matches.add(mproperty)
 			else if intro isa MAttributeDef then
 				if intro.static_mtype.to_console.has_prefix(query.keyword) then matches.add(mproperty)
->>>>>>> 41a7d856
 			end
 		end
 		return matches
@@ -285,26 +219,6 @@
 					matches.add(mpropdef)
 				end
 			end
-<<<<<<< HEAD
-			pager.addn("{mclass.prototype}")
-			if not mclass.in_hierarchy(mainmodule).direct_greaters.is_empty then
-				var supers = mclass.in_hierarchy(mainmodule).direct_greaters.to_a
-				pager.addn(" super ")
-				for i in [0..supers.length[ do
-					if supers[i] == mclass then continue
-					pager.addn("{supers[i].name}{supers[i].signature}")
-					if i < mclass.in_hierarchy(mainmodule).direct_greaters.length -1 then pager.addn(", ")
-				end
-			end
-			pager.add("\n")
-			# formal types
-			if not mclass.parameter_types.is_empty then
-				pager.add("## formal types".bold)
-				for ft, bound in mclass.parameter_types do
-					pager.add("")
-					pager.add("\t{ft.to_s.green}: {bound.to_console}")
-				end
-=======
 		end
 		return matches
 	end
@@ -391,100 +305,10 @@
 			pager.add("= multiple results for '{query.string}'".bold)
 			pager.indent = pager.indent + 1
 			for match in matches do
->>>>>>> 41a7d856
 				pager.add("")
 				match.preview(index, pager)
 			end
-<<<<<<< HEAD
-			# get properties
-			var cats = new ArrayMap[String, Set[MPropDef]]
-			cats["virtual types"] = new HashSet[MPropDef]
-			cats["constructors"] = new HashSet[MPropDef]
-			cats["introduced methods"] = new HashSet[MPropDef]
-			cats["refined methods"] = new HashSet[MPropDef]
-
-			for mclassdef in mclass.mclassdefs do
-				for mpropdef in mclassdef.mpropdefs do
-					if mpropdef isa MAttributeDef then continue
-					if mpropdef isa MVirtualTypeDef then cats["virtual types"].add(mpropdef)
-					if mpropdef isa MMethodDef then
-						if mpropdef.mproperty.is_init then
-							cats["constructors"].add(mpropdef)
-						else if mpropdef.is_intro then
-							cats["introduced methods"].add(mpropdef)
-						else
-							cats["refined methods"].add(mpropdef)
-						end
-					end
-				end
-			end
-			# local mproperties
-			for cat, list in cats do
-				if not list.is_empty then
-					#sort list
-					var sorted = new Array[MPropDef]
-					sorted.add_all(list)
-					var sorter = new MPropDefNameSorter
-					sorter.sort(sorted)
-					pager.add("## {cat}".bold)
-					for mpropdef in sorted do
-						pager.add("")
-						if mbuilder.mpropdef2npropdef.has_key(mpropdef) then
-							var nprop = mbuilder.mpropdef2npropdef[mpropdef]
-							if not nprop.n_doc == null and not nprop.n_doc.comment.is_empty then
-								for comment in nprop.n_doc.comment do pager.add("\t{comment.green}")
-							else
-								nprop = mbuilder.mpropdef2npropdef[mpropdef.mproperty.intro]
-								if not nprop.n_doc == null and not nprop.n_doc.comment.is_empty then
-									for comment in nprop.n_doc.comment do pager.add("\t{comment.green}")
-								end
-							end
-						end
-						pager.add("\t{mpropdef.to_console}")
-						mainmodule.linearize_mpropdefs(mpropdef.mproperty.mpropdefs)
-						var previous_defs = new Array[MPropDef]
-						for def in mpropdef.mproperty.mpropdefs do
-							if def == mpropdef then continue
-							if def.is_intro then continue
-							if mclass.in_hierarchy(mainmodule) < def.mclassdef.mclass then
-								previous_defs.add(def)
-							end
-						end
-						if not mpropdef.is_intro then
-							pager.add("\t\t" + "introduced by {mpropdef.mproperty.intro.mclassdef.namespace.bold}".gray)
-						end
-						if not previous_defs.is_empty then
-							for def in previous_defs do pager.add("\t\t" + "inherited from {def.mclassdef.namespace.bold}".gray)
-						end
-					end
-					pager.add("")
-				end
-			end
-			# inherited mproperties
-			var inhs = new ArrayMap[MClass, Array[MProperty]]
-			var ancestors = mclass.in_hierarchy(mainmodule).greaters.to_a
-			mainmodule.linearize_mclasses(ancestors)
-			for a in ancestors do
-				if a == mclass then continue
-				for c in a.mclassdefs do
-					for p in c.intro_mproperties do
-						if p.intro_mclassdef == c then
-							if not inhs.has_key(a) then inhs[a] = new Array[MProperty]
-							inhs[a].add(p)
-						end
-					end
-				end
-			end
-			if not inhs.is_empty then
-				pager.add("## inherited properties".bold)
-				for a, ps in inhs do
-					pager.add("\n\tfrom {a.namespace.bold}: {ps.join(", ")}")
-				end
-			end
-			pager.add_rule
-=======
-			pager.indent = pager.indent - 1
->>>>>>> 41a7d856
+			pager.indent = pager.indent - 1
 		end
 		pager.render
 	end
@@ -510,29 +334,6 @@
 			var sorterp = new MPropertyNameSorter
 			sorterp.sort(mprops)
 			for mprop in mprops do
-<<<<<<< HEAD
-				pager.add("")
-				if mbuilder.mpropdef2npropdef.has_key(mprop.intro) then
-					var nprop = mbuilder.mpropdef2npropdef[mprop.intro]
-					if not nprop.n_doc == null and not nprop.n_doc.comment.is_empty then
-						for comment in nprop.n_doc.comment do pager.add("\t{comment.green}")
-					end
-				end
-				pager.add("\t{mprop.intro.to_console}")
-				pager.add("\t\t" + "introduced in {mprop.intro_mclassdef.namespace.bold}".gray)
-				var mpropdefs = mprop.mpropdefs
-				mainmodule.linearize_mpropdefs(mpropdefs)
-				for mpdef in mpropdefs do
-					if not mpdef.is_intro then
-						pager.add("\t\t" + "refined in {mpdef.mclassdef.namespace.bold}".gray)
-					end
-				end
-			end
-			pager.add_rule
-		end
-	end
-=======
->>>>>>> 41a7d856
 
 			end
 			pager.add_rule
@@ -845,11 +646,8 @@
 end
 
 redef class MProperty
-<<<<<<< HEAD
-=======
 	super IndexMatch
 
->>>>>>> 41a7d856
 	fun to_console: String do
 		if visibility.to_s == "public" then return name.green
 		if visibility.to_s == "private" then return name.red
@@ -907,10 +705,6 @@
 		pager.add(to_console)
 		pager.add("{namespace}".bold.gray + " (lines {location.lines})".gray)
 	end
-end
-
-redef class MPropDef
-	fun to_console: String is abstract
 end
 
 redef class MMethodDef
@@ -934,8 +728,6 @@
 		res.append("type ")
 		res.append(mproperty.to_console.bold)
 		res.append(": {bound.to_console}")
-<<<<<<< HEAD
-=======
 		return res.to_s
 	end
 end
@@ -946,7 +738,6 @@
 		res.append("var ")
 		res.append(mproperty.to_console.bold)
 		res.append(": {static_mtype.to_console}")
->>>>>>> 41a7d856
 		return res.to_s
 	end
 end
