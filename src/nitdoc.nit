--- conflicted
+++ resolved
@@ -1431,26 +1431,6 @@
 			return d
 		end
 	end
-<<<<<<< HEAD
-
-	redef fun need_doc(dctx)
-	do
-		if global.visibility_level >= 3 then
-			if not dctx.intrude_mode then return false
-			if dctx.mmmodule.visibility_for(mmmodule) == 0 then return false
-		end
-		if global.intro == self then
-			return true
-		end
-		for p in src_local_properties.values do
-			if p.need_doc(dctx) then
-				return true
-			end
-		end
-		return super
-	end
-=======
->>>>>>> a0de2583
 end
 
 redef class MMSignature
