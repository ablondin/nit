# This file is part of NIT ( http://www.nitlanguage.org ).
#
# Copyright 2012 Jean Privat <jean@pryen.org>
#
# Licensed under the Apache License, Version 2.0 (the "License");
# you may not use this file except in compliance with the License.
# You may obtain a copy of the License at
#
#     http://www.apache.org/licenses/LICENSE-2.0
#
# Unless required by applicable law or agreed to in writing, software
# distributed under the License is distributed on an "AS IS" BASIS,
# WITHOUT WARRANTIES OR CONDITIONS OF ANY KIND, either express or implied.
# See the License for the specific language governing permissions and
# limitations under the License.

# Abstract compiler
module abstract_compiler

import literal
import typing
import auto_super_init
import frontend
import common_ffi

# Add compiling options
redef class ToolContext
	# --output
	var opt_output: OptionString = new OptionString("Output file", "-o", "--output")
	# --no-cc
	var opt_no_cc: OptionBool = new OptionBool("Do not invoke C compiler", "--no-cc")
	# --cc-paths
	var opt_cc_path: OptionArray = new OptionArray("Set include path for C header files (may be used more than once)", "--cc-path")
	# --make-flags
	var opt_make_flags: OptionString = new OptionString("Additional options to make", "--make-flags")
	# --compile-dir
	var opt_compile_dir: OptionString = new OptionString("Directory used to generate temporary files", "--compile-dir")
	# --hardening
	var opt_hardening: OptionBool = new OptionBool("Generate contracts in the C code against bugs in the compiler", "--hardening")
	# --no-shortcut-range
	var opt_no_shortcut_range: OptionBool = new OptionBool("Always insantiate a range and its iterator on 'for' loops", "--no-shortcut-range")
	# --no-check-covariance
	var opt_no_check_covariance: OptionBool = new OptionBool("Disable type tests of covariant parameters (dangerous)", "--no-check-covariance")
	# --no-check-initialization
	var opt_no_check_initialization: OptionBool = new OptionBool("Disable isset tests at the end of constructors (dangerous)", "--no-check-initialization")
	# --no-check-assert
	var opt_no_check_assert: OptionBool = new OptionBool("Disable the evaluation of explicit 'assert' and 'as' (dangerous)", "--no-check-assert")
	# --no-check-autocast
	var opt_no_check_autocast: OptionBool = new OptionBool("Disable implicit casts on unsafe expression usage (dangerous)", "--no-check-autocast")
	# --no-check-other
	var opt_no_check_other: OptionBool = new OptionBool("Disable implicit tests: unset attribute, null receiver (dangerous)", "--no-check-other")
	# --typing-test-metrics
	var opt_typing_test_metrics: OptionBool = new OptionBool("Enable static and dynamic count of all type tests", "--typing-test-metrics")
	# --no-stacktrace
	var opt_no_stacktrace: OptionBool = new OptionBool("Disables libunwind and generation of C stack traces (can be problematic when compiling to targets such as Android or NaCl)", "--no-stacktrace")
	# --stack-trace-C-to-Nit-name-binding
	var opt_stacktrace: OptionBool = new OptionBool("Enables the use of gperf to bind C to Nit function names when encountering a Stack trace at runtime", "--nit-stacktrace")

	redef init
	do
		super
		self.option_context.add_option(self.opt_output, self.opt_no_cc, self.opt_make_flags, self.opt_compile_dir, self.opt_hardening, self.opt_no_shortcut_range)
		self.option_context.add_option(self.opt_no_check_covariance, self.opt_no_check_initialization, self.opt_no_check_assert, self.opt_no_check_autocast, self.opt_no_check_other)
		self.option_context.add_option(self.opt_typing_test_metrics)
		self.option_context.add_option(self.opt_stacktrace)
		self.option_context.add_option(self.opt_no_stacktrace)
	end
end

redef class ModelBuilder
	# The list of directories to search for included C headers (-I for C compilers)
	# The list is initially set with :
	#   * the toolcontext --cc-path option
	#   * the NIT_CC_PATH environment variable
	#   * some heuristics including the NIT_DIR environment variable and the progname of the process
	# Path can be added (or removed) by the client
	var cc_paths = new Array[String]

	redef init(model, toolcontext)
	do
		super

		# Look for the the Nit clib path
		var path_env = "NIT_DIR".environ
		if not path_env.is_empty then
			var libname = "{path_env}/clib"
			if libname.file_exists then cc_paths.add(libname)
		end

		var libname = "{sys.program_name.dirname}/../clib"
		if libname.file_exists then cc_paths.add(libname.simplify_path)

		if cc_paths.is_empty then
			toolcontext.error(null, "Cannot determine the nit clib path. define envvar NIT_DIR.")
		end

		if toolcontext.opt_no_stacktrace.value and toolcontext.opt_stacktrace.value then
			print "Cannot use --nit-stacktrace when --no-stacktrace is activated"
			exit(1)
		end

		# Add user defined cc_paths
		cc_paths.append(toolcontext.opt_cc_path.value)

		path_env = "NIT_CC_PATH".environ
		if not path_env.is_empty then
			cc_paths.append(path_env.split_with(':'))
		end

		var compile_dir = toolcontext.opt_compile_dir.value
		if compile_dir == null then compile_dir = ".nit_compile"
		self.compile_dir = compile_dir
	end

	# The compilation directory
	var compile_dir: String

	protected fun write_and_make(compiler: AbstractCompiler)
	do
		var mainmodule = compiler.mainmodule

		# Generate the .h and .c files
		# A single C file regroups many compiled rumtime functions
		# Note that we do not try to be clever an a small change in a Nit source file may change the content of all the generated .c files
		var time0 = get_time
		self.toolcontext.info("*** WRITING C ***", 1)

		compile_dir.mkdir

		var cfiles = new Array[String]
		write_files(compiler, compile_dir, cfiles)

		# Generate the Makefile

		write_makefile(compiler, compile_dir, cfiles)

		var time1 = get_time
		self.toolcontext.info("*** END WRITING C: {time1-time0} ***", 2)

		# Execute the Makefile

		if self.toolcontext.opt_no_cc.value then return

		time0 = time1
		self.toolcontext.info("*** COMPILING C ***", 1)

		compile_c_code(compiler, compile_dir)

		time1 = get_time
		self.toolcontext.info("*** END COMPILING C: {time1-time0} ***", 2)
	end

	fun write_files(compiler: AbstractCompiler, compile_dir: String, cfiles: Array[String])
	do
		if self.toolcontext.opt_stacktrace.value then compiler.build_c_to_nit_bindings

		# Add gc_choser.h to aditionnal bodies
		var gc_chooser = new ExternCFile("gc_chooser.c", "-DWITH_LIBGC")
		compiler.extern_bodies.add(gc_chooser)
		compiler.files_to_copy.add "{cc_paths.first}/gc_chooser.c"
		compiler.files_to_copy.add "{cc_paths.first}/gc_chooser.h"

		# Copy original .[ch] files to compile_dir
		for src in compiler.files_to_copy do
			var basename = src.basename("")
			var dst = "{compile_dir}/{basename}"
			src.file_copy_to dst
		end

		var hfilename = compiler.header.file.name + ".h"
		var hfilepath = "{compile_dir}/{hfilename}"
		var h = new OFStream.open(hfilepath)
		for l in compiler.header.decl_lines do
			h.write l
			h.write "\n"
		end
		for l in compiler.header.lines do
			h.write l
			h.write "\n"
		end
		h.close

		for f in compiler.files do
			var i = 0
			var hfile: nullable OFStream = null
			var count = 0
			var cfilename = "{f.name}.0.h"
			var cfilepath = "{compile_dir}/{cfilename}"
			hfile = new OFStream.open(cfilepath)
			hfile.write "#include \"{hfilename}\"\n"
			for key in f.required_declarations do
				if not compiler.provided_declarations.has_key(key) then
					print "No provided declaration for {key}"
					abort
				end
				hfile.write compiler.provided_declarations[key]
				hfile.write "\n"
			end
			hfile.close
			var file: nullable OFStream = null
			for vis in f.writers do
				if vis == compiler.header then continue
				var total_lines = vis.lines.length + vis.decl_lines.length
				if total_lines == 0 then continue
				count += total_lines
				if file == null or count > 10000  then
					i += 1
					if file != null then file.close
					cfilename = "{f.name}.{i}.c"
					cfilepath = "{compile_dir}/{cfilename}"
					self.toolcontext.info("new C source files to compile: {cfilepath}", 3)
					cfiles.add(cfilename)
					file = new OFStream.open(cfilepath)
					file.write "#include \"{f.name}.0.h\"\n"
					count = total_lines
				end
				for l in vis.decl_lines do
					file.write l
					file.write "\n"
				end
				for l in vis.lines do
					file.write l
					file.write "\n"
				end
			end
			if file != null then file.close
		end

		self.toolcontext.info("Total C source files to compile: {cfiles.length}", 2)
	end

<<<<<<< HEAD
	fun write_makefile(compiler: AbstractCompiler, compile_dir: String, cfiles: Array[String])
	do
		var outname = self.toolcontext.opt_output.value
		if outname == null then
			outname = "{compiler.mainmodule.name}"
		end
=======
		# FFI
		for m in mainmodule.in_importation.greaters do if mmodule2nmodule.keys.has(m) then
			var amodule = mmodule2nmodule[m]
			if m.uses_ffi or amodule.uses_legacy_ni then
				compiler.finalize_ffi_for_module(amodule)
			end
		end

		# Generate the Makefile
>>>>>>> 8605e912

		var orig_dir=".." # FIXME only works if `compile_dir` is a subdirectory of cwd
		var outpath = orig_dir.join_path(outname).simplify_path
		var makename = "{compiler.mainmodule.name}.mk"
		var makepath = "{compile_dir}/{makename}"
		var makefile = new OFStream.open(makepath)

		var cc_includes = ""
		for p in cc_paths do
			cc_includes += " -I \"" + p + "\""
		end

		var linker_options = new HashSet[String]
		for m in mainmodule.in_importation.greaters do if mmodule2nmodule.keys.has(m) then
			var amod = mmodule2nmodule[m]
			linker_options.add(amod.c_linker_options)
		end

		if not toolcontext.opt_no_stacktrace.value then
			linker_options.add("-lunwind")
    end

		makefile.write("CC = ccache cc\nCFLAGS = -g -O2\nCINCL = {cc_includes}\nLDFLAGS ?= \nLDLIBS  ?= -lm -lgc {linker_options.join(" ")}\n\n")
		makefile.write("all: {outpath}\n\n")

		var ofiles = new Array[String]
		# Compile each generated file
		for f in cfiles do
			var o = f.strip_extension(".c") + ".o"
			makefile.write("{o}: {f}\n\t$(CC) $(CFLAGS) $(CINCL) -D NONITCNI -c -o {o} {f}\n\n")
			ofiles.add(o)
		end

		# Compile each required extern body into a specific .o
		for f in compiler.extern_bodies do
<<<<<<< HEAD
			var basename = f.filename.basename(".c")
			var o = "{basename}.extern.o"
			var ff = f.filename
			makefile.write("{o}: {ff}\n\t$(CC) $(CFLAGS) -D NONITCNI {f.cflags} -c -o {o} {ff}\n\n")
			ofiles.add(o)
=======
			if f isa ExternCFile then
				var basename = f.filename.basename(".c")
				var o = "{basename}.extern.o"
				var ff = orig_dir.join_path(f.filename).simplify_path
				makefile.write("{o}: {ff}\n\t$(CC) $(CFLAGS) -D NONITCNI {f.cflags} -c -o {o} {ff}\n\n")
				ofiles.add(o)
			end
>>>>>>> 8605e912
		end

		# Link edition
		makefile.write("{outpath}: {ofiles.join(" ")}\n\t$(CC) $(LDFLAGS) -o {outpath} {ofiles.join(" ")} $(LDLIBS)\n\n")
		# Clean
		makefile.write("clean:\n\trm {ofiles.join(" ")} 2>/dev/null\n\n")
		makefile.close
		self.toolcontext.info("Generated makefile: {makepath}", 2)
	end

	fun compile_c_code(compiler: AbstractCompiler, compile_dir: String)
	do
		var makename = "{compiler.mainmodule.name}.mk" # FIXME duplicated from write_makefile

		var makeflags = self.toolcontext.opt_make_flags.value
		if makeflags == null then makeflags = ""
		self.toolcontext.info("make -B -C {compile_dir} -f {makename} -j 4 {makeflags}", 2)

		var res
		if self.toolcontext.verbose_level >= 3 then
			res = sys.system("make -B -C {compile_dir} -f {makename} -j 4 {makeflags} 2>&1")
		else
			res = sys.system("make -B -C {compile_dir} -f {makename} -j 4 {makeflags} 2>&1 >/dev/null")
		end
		if res != 0 then
			toolcontext.error(null, "make failed! Error code: {res}.")
		end
	end
end

# Singleton that store the knowledge about the compilation process
abstract class AbstractCompiler
	type VISITOR: AbstractCompilerVisitor

	# Table corresponding c_names to nit names (methods)
	var names = new HashMap[String, String]

	# The main module of the program currently compiled
	# Is assigned during the separate compilation
	var mainmodule: MModule writable

	# The real main module of the program
	var realmainmodule: MModule

	# The modeulbuilder used to know the model and the AST
	var modelbuilder: ModelBuilder protected writable

	# Is hardening asked? (see --hardening)
	fun hardening: Bool do return self.modelbuilder.toolcontext.opt_hardening.value

	init(mainmodule: MModule, modelbuilder: ModelBuilder)
	do
		self.mainmodule = mainmodule
		self.realmainmodule = mainmodule
		self.modelbuilder = modelbuilder
	end

	# Force the creation of a new file
	# The point is to avoid contamination between must-be-compiled-separately files
	fun new_file(name: String): CodeFile
	do
		var f = new CodeFile(name)
		self.files.add(f)
		return f
	end

	# The list of all associated files
	# Used to generate .c files
	var files: List[CodeFile] = new List[CodeFile]

	# Initialize a visitor specific for a compiler engine
	fun new_visitor: VISITOR is abstract

	# Where global declaration are stored (the main .h)
	var header: CodeWriter writable

	# Provide a declaration that can be requested (before or latter) by a visitor
	fun provide_declaration(key: String, s: String)
	do
		if self.provided_declarations.has_key(key) then
			assert self.provided_declarations[key] == s
		end
		self.provided_declarations[key] = s
	end

	private var provided_declarations = new HashMap[String, String]

	# Builds the .c and .h files to be used when generating a Stack Trace
	# Binds the generated C function names to Nit function names
	fun build_c_to_nit_bindings
	do
		var compile_dir = modelbuilder.compile_dir

		var stream = new OFStream.open("{compile_dir}/C_fun_names")
		stream.write("%\{\n#include \"c_functions_hash.h\"\n%\}\n")
		stream.write("%define lookup-function-name get_nit_name\n")
		stream.write("struct C_Nit_Names;\n")
		stream.write("%%\n")
		stream.write("####\n")
		for i in names.keys do
			stream.write(i)
			stream.write(",\t\"")
			stream.write(names[i])
			stream.write("\"\n")
		end
		stream.write("####\n")
		stream.write("%%\n")
		stream.close

		stream = new OFStream.open("{compile_dir}/c_functions_hash.h")
		stream.write("typedef struct C_Nit_Names\{char* name; char* nit_name;\}C_Nit_Names;\n")
		stream.write("const struct C_Nit_Names* get_nit_name(register const char *str, register unsigned int len);\n")
		stream.close

		var x = new Process("gperf","{compile_dir}/C_fun_names","-t","-7","--output-file={compile_dir}/c_functions_hash.c","-C")
		x.wait

		extern_bodies.add(new ExternCFile("{compile_dir}/c_functions_hash.c", ""))
	end

	# Compile C headers
	# This method call compile_header_strucs method that has to be refined
	fun compile_header do
		var v = self.header
		var toolctx = modelbuilder.toolcontext
		self.header.add_decl("#include <stdlib.h>")
		self.header.add_decl("#include <stdio.h>")
		self.header.add_decl("#include <string.h>")
		self.header.add_decl("#include \"gc_chooser.h\"")

		compile_header_structs
		compile_nitni_structs

		# Signal handler function prototype
		self.header.add_decl("void show_backtrace(int);")

		# Global variable used by intern methods
		self.header.add_decl("extern int glob_argc;")
		self.header.add_decl("extern char **glob_argv;")
		self.header.add_decl("extern val *glob_sys;")
	end

	# Declaration of structures for live Nit types
	protected fun compile_header_structs is abstract

	# Declaration of structures for nitni undelying the FFI
	protected fun compile_nitni_structs is abstract

	# Generate the main C function.
	# This function:
	# 	* allocate the Sys object if it exists
	# 	* call init if is exists
	# 	* call main if it exists
	fun compile_main_function
	do
		var v = self.new_visitor
		if modelbuilder.toolcontext.opt_stacktrace.value then
			v.add_decl("#include \"c_functions_hash.h\"")
		end
		v.add_decl("#include <signal.h>")
		if not modelbuilder.toolcontext.opt_no_stacktrace.value then
			v.add_decl("#define UNW_LOCAL_ONLY")
			v.add_decl("#include <libunwind.h>")
		end
		v.add_decl("int glob_argc;")
		v.add_decl("char **glob_argv;")
		v.add_decl("val *glob_sys;")

		if self.modelbuilder.toolcontext.opt_typing_test_metrics.value then
			for tag in count_type_test_tags do
				v.add_decl("long count_type_test_resolved_{tag};")
				v.add_decl("long count_type_test_unresolved_{tag};")
				v.add_decl("long count_type_test_skipped_{tag};")
				v.compiler.header.add_decl("extern long count_type_test_resolved_{tag};")
				v.compiler.header.add_decl("extern long count_type_test_unresolved_{tag};")
				v.compiler.header.add_decl("extern long count_type_test_skipped_{tag};")
			end
		end

		v.add_decl("void show_backtrace (int signo) \{")
		if not modelbuilder.toolcontext.opt_no_stacktrace.value then
			v.add_decl("char* opt = getenv(\"NIT_NO_STACK\");")
			v.add_decl("unw_cursor_t cursor;")
			v.add_decl("if(opt==NULL)\{")
			v.add_decl("unw_context_t uc;")
			v.add_decl("unw_word_t ip;")
			v.add_decl("char* procname = malloc(sizeof(char) * 100);")
			v.add_decl("unw_getcontext(&uc);")
			v.add_decl("unw_init_local(&cursor, &uc);")
			v.add_decl("printf(\"-------------------------------------------------\\n\");")
			v.add_decl("printf(\"--   Stack Trace   ------------------------------\\n\");")
			v.add_decl("printf(\"-------------------------------------------------\\n\");")
			v.add_decl("while (unw_step(&cursor) > 0) \{")
			v.add_decl("	unw_get_proc_name(&cursor, procname, 100, &ip);")
			if modelbuilder.toolcontext.opt_stacktrace.value then
			v.add_decl("	const C_Nit_Names* recv = get_nit_name(procname, strlen(procname));")
			v.add_decl("	if (recv != 0)\{")
			v.add_decl("		printf(\"` %s\\n\", recv->nit_name);")
			v.add_decl("	\}else\{")
			v.add_decl("		printf(\"` %s\\n\", procname);")
			v.add_decl("	\}")
			else
			v.add_decl("	printf(\"` %s \\n\",procname);")
			end
			v.add_decl("\}")
			v.add_decl("printf(\"-------------------------------------------------\\n\");")
			v.add_decl("free(procname);")
			v.add_decl("\}")
		end
		v.add_decl("exit(signo);")
		v.add_decl("\}")

		v.add_decl("int main(int argc, char** argv) \{")

		v.add("signal(SIGABRT, show_backtrace);")
		v.add("signal(SIGFPE, show_backtrace);")
		v.add("signal(SIGILL, show_backtrace);")
		v.add("signal(SIGINT, show_backtrace);")
		v.add("signal(SIGTERM, show_backtrace);")
		v.add("signal(SIGSEGV, show_backtrace);")

		v.add("glob_argc = argc; glob_argv = argv;")
		v.add("initialize_gc_option();")
		var main_type = mainmodule.sys_type
		if main_type != null then
			var mainmodule = v.compiler.mainmodule
			var glob_sys = v.init_instance(main_type)
			v.add("glob_sys = {glob_sys};")
			var main_init = mainmodule.try_get_primitive_method("init", main_type.mclass)
			if main_init != null then
				v.send(main_init, [glob_sys])
			end
			var main_method = mainmodule.try_get_primitive_method("main", main_type.mclass)
			if main_method != null then
				v.send(main_method, [glob_sys])
			end
		end

		if self.modelbuilder.toolcontext.opt_typing_test_metrics.value then
			v.add_decl("long count_type_test_resolved_total = 0;")
			v.add_decl("long count_type_test_unresolved_total = 0;")
			v.add_decl("long count_type_test_skipped_total = 0;")
			v.add_decl("long count_type_test_total_total = 0;")
			for tag in count_type_test_tags do
				v.add_decl("long count_type_test_total_{tag};")
				v.add("count_type_test_total_{tag} = count_type_test_resolved_{tag} + count_type_test_unresolved_{tag} + count_type_test_skipped_{tag};")
				v.add("count_type_test_resolved_total += count_type_test_resolved_{tag};")
				v.add("count_type_test_unresolved_total += count_type_test_unresolved_{tag};")
				v.add("count_type_test_skipped_total += count_type_test_skipped_{tag};")
				v.add("count_type_test_total_total += count_type_test_total_{tag};")
			end
			v.add("printf(\"# dynamic count_type_test: total %l\\n\");")
			v.add("printf(\"\\tresolved\\tunresolved\\tskipped\\ttotal\\n\");")
			var tags = count_type_test_tags.to_a
			tags.add("total")
			for tag in tags do
				v.add("printf(\"{tag}\");")
				v.add("printf(\"\\t%ld (%.2f%%)\", count_type_test_resolved_{tag}, 100.0*count_type_test_resolved_{tag}/count_type_test_total_total);")
				v.add("printf(\"\\t%ld (%.2f%%)\", count_type_test_unresolved_{tag}, 100.0*count_type_test_unresolved_{tag}/count_type_test_total_total);")
				v.add("printf(\"\\t%ld (%.2f%%)\", count_type_test_skipped_{tag}, 100.0*count_type_test_skipped_{tag}/count_type_test_total_total);")
				v.add("printf(\"\\t%ld (%.2f%%)\\n\", count_type_test_total_{tag}, 100.0*count_type_test_total_{tag}/count_type_test_total_total);")
			end
		end

		v.add("return 0;")
		v.add("\}")
	end

	# List of additional files required to compile (FFI)
	var extern_bodies = new Array[ExternFile]

	# List of source files to copy over to the compile dir
	var files_to_copy = new Array[String]

	# This is used to avoid adding an extern file more than once
	private var seen_extern = new ArraySet[String]

	# Generate code that initialize the attributes on a new instance
	fun generate_init_attr(v: VISITOR, recv: RuntimeVariable, mtype: MClassType)
	do
		var cds = mtype.collect_mclassdefs(self.mainmodule).to_a
		self.mainmodule.linearize_mclassdefs(cds)
		for cd in cds do
			var n = self.modelbuilder.mclassdef2nclassdef[cd]
			for npropdef in n.n_propdefs do
				if npropdef isa AAttrPropdef then
					npropdef.init_expr(v, recv)
				end
			end
		end
	end

	# Generate code that check if an attribute is correctly initialized
	fun generate_check_attr(v: VISITOR, recv: RuntimeVariable, mtype: MClassType)
	do
		var cds = mtype.collect_mclassdefs(self.mainmodule).to_a
		self.mainmodule.linearize_mclassdefs(cds)
		for cd in cds do
			var n = self.modelbuilder.mclassdef2nclassdef[cd]
			for npropdef in n.n_propdefs do
				if npropdef isa AAttrPropdef then
					npropdef.check_expr(v, recv)
				end
			end
		end
	end

	# stats

	var count_type_test_tags: Array[String] = ["isa", "as", "auto", "covariance", "erasure"]
	var count_type_test_resolved: HashMap[String, Int] = init_count_type_test_tags
	var count_type_test_unresolved: HashMap[String, Int] = init_count_type_test_tags
	var count_type_test_skipped: HashMap[String, Int] = init_count_type_test_tags

	protected fun init_count_type_test_tags: HashMap[String, Int]
	do
		var res = new HashMap[String, Int]
		for tag in count_type_test_tags do
			res[tag] = 0
		end
		return res
	end

	# Display stats about compilation process
	# Metrics used:
	#	* type tests against resolved types (`x isa Collection[Animal]`)
	#	* type tests against unresolved types (`x isa Collection[E]`)
	#	* type tests skipped
	#	* type tests total
	# 	*
	fun display_stats
	do
		if self.modelbuilder.toolcontext.opt_typing_test_metrics.value then
			print "# static count_type_test"
			print "\tresolved:\tunresolved\tskipped\ttotal"
			var count_type_test_total = init_count_type_test_tags
			count_type_test_resolved["total"] = 0
			count_type_test_unresolved["total"] = 0
			count_type_test_skipped["total"] = 0
			count_type_test_total["total"] = 0
			for tag in count_type_test_tags do
				count_type_test_total[tag] = count_type_test_resolved[tag] + count_type_test_unresolved[tag] + count_type_test_skipped[tag]
				count_type_test_resolved["total"] += count_type_test_resolved[tag]
				count_type_test_unresolved["total"] += count_type_test_unresolved[tag]
				count_type_test_skipped["total"] += count_type_test_skipped[tag]
				count_type_test_total["total"] += count_type_test_total[tag]
			end
			var count_type_test = count_type_test_total["total"]
			var tags = count_type_test_tags.to_a
			tags.add("total")
			for tag in tags do
				printn tag
				printn "\t{count_type_test_resolved[tag]} ({div(count_type_test_resolved[tag],count_type_test)}%)"
				printn "\t{count_type_test_unresolved[tag]} ({div(count_type_test_unresolved[tag],count_type_test)}%)"
				printn "\t{count_type_test_skipped[tag]} ({div(count_type_test_skipped[tag],count_type_test)}%)"
				printn "\t{count_type_test_total[tag]} ({div(count_type_test_total[tag],count_type_test)}%)"
				print ""
			end
		end
	end

	# Division facility
	# Avoid division by zero by returning the string "n/a"
	fun div(a,b:Int):String
	do
		if b == 0 then return "n/a"
		return ((a*10000/b).to_f / 100.0).to_precision(2)
	end

	fun finalize_ffi_for_module(nmodule: AModule)
	do
		var visitor = new_visitor
		nmodule.finalize_ffi(visitor, modelbuilder)
		nmodule.finalize_nitni(visitor)
	end

	# Does this compiler support the FFI?
	fun supports_ffi: Bool do return false
end

# A file unit (may be more than one file if
# A file unit aim to be autonomous and is made or one or more `CodeWriter`s
class CodeFile
	var name: String
	var writers = new Array[CodeWriter]
	var required_declarations = new HashSet[String]
end

# Where to store generated lines
class CodeWriter
	var file: CodeFile
	var lines: List[String] = new List[String]
	var decl_lines: List[String] = new List[String]

	# Add a line in the main part of the generated C
	fun add(s: String) do self.lines.add(s)

	# Add a line in the
	# (used for local or global declaration)
	fun add_decl(s: String) do self.decl_lines.add(s)

	init(file: CodeFile)
	do
		self.file = file
		file.writers.add(self)
	end
end

# A visitor on the AST of property definition that generate the C code.
abstract class AbstractCompilerVisitor

	type COMPILER: AbstractCompiler

	# The associated compiler
	var compiler: COMPILER

	# The current visited AST node
	var current_node: nullable ANode writable = null

	# The current `Frame`
	var frame: nullable Frame writable

	# Alias for self.compiler.mainmodule.object_type
	fun object_type: MClassType do return self.compiler.mainmodule.object_type

	# Alias for self.compiler.mainmodule.bool_type
	fun bool_type: MClassType do return self.compiler.mainmodule.bool_type

	var writer: CodeWriter

	init(compiler: COMPILER)
	do
		self.compiler = compiler
		self.writer = new CodeWriter(compiler.files.last)
	end

	# Force to get the primitive class named `name` or abort
	fun get_class(name: String): MClass do return self.compiler.mainmodule.get_primitive_class(name)

	# Force to get the primitive property named `name` in the instance `recv` or abort
	fun get_property(name: String, recv: MType): MMethod
	do
		assert recv isa MClassType
		return self.compiler.modelbuilder.force_get_primitive_method(self.current_node.as(not null), name, recv.mclass, self.compiler.mainmodule)
	end

	fun compile_callsite(callsite: CallSite, args: Array[RuntimeVariable]): nullable RuntimeVariable
	do
		return self.send(callsite.mproperty, args)
	end

	fun calloc_array(ret_type: MType, arguments: Array[RuntimeVariable]) is abstract

	fun native_array_def(pname: String, ret_type: nullable MType, arguments: Array[RuntimeVariable]) is abstract

	# Transform varargs, in raw arguments, into a single argument of type `Array`
	# Note: this method modify the given `args`
	# If there is no vararg, then `args` is not modified.
	fun varargize(mpropdef: MPropDef, msignature: MSignature, args: Array[RuntimeVariable])
	do
		var recv = args.first
		var vararg_rank = msignature.vararg_rank
		if vararg_rank >= 0 then
			assert args.length >= msignature.arity + 1 # because of self
			var rawargs = args
			args = new Array[RuntimeVariable]

			args.add(rawargs.first) # recv

			for i in [0..vararg_rank[ do
				args.add(rawargs[i+1])
			end

			var vararg_lastrank = vararg_rank + rawargs.length-1-msignature.arity
			var vararg = new Array[RuntimeVariable]
			for i in [vararg_rank..vararg_lastrank] do
				vararg.add(rawargs[i+1])
			end

			var elttype = msignature.mparameters[vararg_rank].mtype
			args.add(self.vararg_instance(mpropdef, recv, vararg, elttype))

			for i in [vararg_lastrank+1..rawargs.length-1[ do
				args.add(rawargs[i+1])
			end
			rawargs.clear
			rawargs.add_all(args)
		end
	end

	# Type handling

	# Anchor a type to the main module and the current receiver
	fun anchor(mtype: MType): MType
	do
		if not mtype.need_anchor then return mtype
		return mtype.anchor_to(self.compiler.mainmodule, self.frame.receiver)
	end

	fun resolve_for(mtype: MType, recv: RuntimeVariable): MType
	do
		if not mtype.need_anchor then return mtype
		return mtype.resolve_for(recv.mcasttype, self.frame.receiver, self.compiler.mainmodule, true)
	end

	# Unsafely cast a value to a new type
	# ie the result share the same C variable but my have a different mcasttype
	# NOTE: if the adaptation is useless then `value` is returned as it.
	# ENSURE: `result.name == value.name`
	fun autoadapt(value: RuntimeVariable, mtype: MType): RuntimeVariable
	do
		mtype = self.anchor(mtype)
		var valmtype = value.mcasttype
		if valmtype.is_subtype(self.compiler.mainmodule, null, mtype) then
			return value
		end

		if valmtype isa MNullableType and valmtype.mtype.is_subtype(self.compiler.mainmodule, null, mtype) then
			var res = new RuntimeVariable(value.name, valmtype, valmtype.mtype)
			return res
		else
			var res = new RuntimeVariable(value.name, valmtype, mtype)
			return res
		end
	end

	# Generate a super call from a method definition
	fun supercall(m: MMethodDef, recvtype: MClassType, args: Array[RuntimeVariable]): nullable RuntimeVariable is abstract

	fun adapt_signature(m: MMethodDef, args: Array[RuntimeVariable]) is abstract

	# Box or unbox a value to another type iff a C type conversion is needed
	# ENSURE: `result.mtype.ctype == mtype.ctype`
	fun autobox(value: RuntimeVariable, mtype: MType): RuntimeVariable is abstract

	#  Generate a polymorphic subtype test
	fun type_test(value: RuntimeVariable, mtype: MType, tag: String): RuntimeVariable is abstract

	#  Generate the code required to dynamically check if 2 objects share the same runtime type
	fun is_same_type_test(value1, value2: RuntimeVariable): RuntimeVariable is abstract

	#  Generate a Nit "is" for two runtime_variables
	fun equal_test(value1, value2: RuntimeVariable): RuntimeVariable is abstract

	# Sends

	#  Generate a static call on a method definition
	fun call(m: MMethodDef, recvtype: MClassType, args: Array[RuntimeVariable]): nullable RuntimeVariable is abstract

	#  Generate a polymorphic send for the method `m` and the arguments `args`
	fun send(m: MMethod, args: Array[RuntimeVariable]): nullable RuntimeVariable is abstract

	# Generate a monomorphic send for the method `m`, the type `t` and the arguments `args`
	fun monomorphic_send(m: MMethod, t: MType, args: Array[RuntimeVariable]): nullable RuntimeVariable
	do
		assert t isa MClassType
		var propdef = m.lookup_first_definition(self.compiler.mainmodule, t)
		return self.call(propdef, t, args)
	end

	# Generate a monomorphic super send from the method `m`, the type `t` and the arguments `args`
	fun monomorphic_super_send(m: MMethodDef, t: MType, args: Array[RuntimeVariable]): nullable RuntimeVariable
	do
		assert t isa MClassType
		m = m.lookup_next_definition(self.compiler.mainmodule, t)
		return self.call(m, t, args)
	end

	# Attributes handling

	# Generate a polymorphic attribute is_set test
	fun isset_attribute(a: MAttribute, recv: RuntimeVariable): RuntimeVariable is abstract

	# Generate a polymorphic attribute read
	fun read_attribute(a: MAttribute, recv: RuntimeVariable): RuntimeVariable is abstract

	# Generate a polymorphic attribute write
	fun write_attribute(a: MAttribute, recv: RuntimeVariable, value: RuntimeVariable) is abstract

	# Checks

	# Add a check and an abort for a null reciever if needed
	fun check_recv_notnull(recv: RuntimeVariable)
	do
		if self.compiler.modelbuilder.toolcontext.opt_no_check_other.value then return

		var maybenull = recv.mcasttype isa MNullableType or recv.mcasttype isa MNullType
		if maybenull then
			self.add("if ({recv} == NULL) \{")
			self.add_abort("Reciever is null")
			self.add("\}")
		end
	end

	# Names handling

	private var names: HashSet[String] = new HashSet[String]
	private var last: Int = 0

	# Return a new name based on `s` and unique in the visitor
	fun get_name(s: String): String
	do
		if not self.names.has(s) then
			self.names.add(s)
			return s
		end
		var i = self.last + 1
		loop
			var s2 = s + i.to_s
			if not self.names.has(s2) then
				self.last = i
				self.names.add(s2)
				return s2
			end
			i = i + 1
		end
	end

	# Return an unique and stable identifier associated with an escapemark
	fun escapemark_name(e: nullable EscapeMark): String
	do
		assert e != null
		if escapemark_names.has_key(e) then return escapemark_names[e]
		var name = e.name
		if name == null then name = "label"
		name = get_name(name)
		escapemark_names[e] = name
		return name
	end

	private var escapemark_names = new HashMap[EscapeMark, String]

	# Return a "const char*" variable associated to the classname of the dynamic type of an object
 	# NOTE: we do not return a `RuntimeVariable` "NativeString" as the class may not exist in the module/program
	fun class_name_string(value: RuntimeVariable): String is abstract

	# Variables handling

	protected var variables: HashMap[Variable, RuntimeVariable] = new HashMap[Variable, RuntimeVariable]

	# Return the local runtime_variable associated to a Nit local variable
	fun variable(variable: Variable): RuntimeVariable
	do
		if self.variables.has_key(variable) then
			return self.variables[variable]
		else
			var name = self.get_name("var_{variable.name}")
			var mtype = variable.declared_type.as(not null)
			mtype = self.anchor(mtype)
			var res = new RuntimeVariable(name, mtype, mtype)
			self.add_decl("{mtype.ctype} {name} /* var {variable}: {mtype} */;")
			self.variables[variable] = res
			return res
		end
	end

	# Return a new uninitialized local runtime_variable
	fun new_var(mtype: MType): RuntimeVariable
	do
		mtype = self.anchor(mtype)
		var name = self.get_name("var")
		var res = new RuntimeVariable(name, mtype, mtype)
		self.add_decl("{mtype.ctype} {name} /* : {mtype} */;")
		return res
	end

	# Return a new uninitialized named runtime_variable
	fun new_named_var(mtype: MType, name: String): RuntimeVariable
	do
		mtype = self.anchor(mtype)
		var res = new RuntimeVariable(name, mtype, mtype)
		self.add_decl("{mtype.ctype} {name} /* : {mtype} */;")
		return res
	end

	# Correctly assign a left and a right value
	# Boxing and unboxing is performed if required
	fun assign(left, right: RuntimeVariable)
	do
		right = self.autobox(right, left.mtype)
		self.add("{left} = {right};")
	end

	# Generate instances

	# Generate a alloc-instance + init-attributes
	fun init_instance(mtype: MClassType): RuntimeVariable is abstract

	# Generate an integer value
	fun int_instance(value: Int): RuntimeVariable
	do
		var res = self.new_var(self.get_class("Int").mclass_type)
		self.add("{res} = {value};")
		return res
	end

	# Generate a string value
	fun string_instance(string: String): RuntimeVariable
	do
		var mtype = self.get_class("String").mclass_type
		var name = self.get_name("varonce")
		self.add_decl("static {mtype.ctype} {name};")
		var res = self.new_var(mtype)
		self.add("if ({name}) \{")
		self.add("{res} = {name};")
		self.add("\} else \{")
		var native_mtype = self.get_class("NativeString").mclass_type
		var nat = self.new_var(native_mtype)
		self.add("{nat} = \"{string.escape_to_c}\";")
		var length = self.int_instance(string.length)
		self.add("{res} = {self.send(self.get_property("to_s_with_length", native_mtype), [nat, length]).as(not null)};")
		self.add("{name} = {res};")
		self.add("\}")
		return res
	end

	# Generate an array value
	fun array_instance(array: Array[RuntimeVariable], elttype: MType): RuntimeVariable is abstract

	# Get an instance of a array for a vararg
	fun vararg_instance(mpropdef: MPropDef, recv: RuntimeVariable, varargs: Array[RuntimeVariable], elttype: MType): RuntimeVariable is abstract

	# Code generation

	# Add a line in the main part of the generated C
	fun add(s: String) do self.writer.lines.add(s)

	# Add a line in the
	# (used for local or global declaration)
	fun add_decl(s: String) do self.writer.decl_lines.add(s)

	# Request the presence of a global declaration
	fun require_declaration(key: String)
	do
		self.writer.file.required_declarations.add(key)
	end

	# Add a declaration in the local-header
	# The declaration is ensured to be present once
	fun declare_once(s: String)
	do
		self.compiler.provide_declaration(s, s)
		self.require_declaration(s)
	end

	# look for a needed .h and .c file for a given .nit source-file
	# FIXME: bad API, parameter should be a `MModule`, not its source-file
	fun add_extern(file: String)
	do
		file = file.strip_extension(".nit")
		var tryfile = file + ".nit.h"
		if tryfile.file_exists then
			self.declare_once("#include \"{tryfile.basename("")}\"")
			self.compiler.files_to_copy.add(tryfile)
		end
		tryfile = file + "_nit.h"
		if tryfile.file_exists then
			self.declare_once("#include \"{tryfile.basename("")}\"")
			self.compiler.files_to_copy.add(tryfile)
		end

		if self.compiler.seen_extern.has(file) then return
		self.compiler.seen_extern.add(file)
		tryfile = file + ".nit.c"
		if not tryfile.file_exists then
			tryfile = file + "_nit.c"
			if not tryfile.file_exists then return
		end
		var f = new ExternCFile(tryfile.basename(""), "")
		self.compiler.extern_bodies.add(f)
		self.compiler.files_to_copy.add(tryfile)
	end

	# Return a new local runtime_variable initialized with the C expression `cexpr`.
	fun new_expr(cexpr: String, mtype: MType): RuntimeVariable
	do
		var res = new_var(mtype)
		self.add("{res} = {cexpr};")
		return res
	end

	# Generate generic abort
	# used by aborts, asserts, casts, etc.
	fun add_abort(message: String)
	do
		self.add("fprintf(stderr, \"Runtime error: %s\", \"{message.escape_to_c}\");")
		add_raw_abort
	end

	fun add_raw_abort
	do
		if self.current_node != null and self.current_node.location.file != null then
			self.add("fprintf(stderr, \" (%s:%d)\\n\", \"{self.current_node.location.file.filename.escape_to_c}\", {current_node.location.line_start});")
		else
			self.add("fprintf(stderr, \"\\n\");")
		end
		self.add("show_backtrace(1);")
	end

	# Add a dynamic cast
	fun add_cast(value: RuntimeVariable, mtype: MType, tag: String)
	do
		var res = self.type_test(value, mtype, tag)
		self.add("if (!{res}) \{")
		var cn = self.class_name_string(value)
		self.add("fprintf(stderr, \"Runtime error: Cast failed. Expected `%s`, got `%s`\", \"{mtype.to_s.escape_to_c}\", {cn});")
		self.add_raw_abort
		self.add("\}")
	end

	# Generate a return with the value `s`
	fun ret(s: RuntimeVariable)
	do
		self.assign(self.frame.returnvar.as(not null), s)
		self.add("goto {self.frame.returnlabel.as(not null)};")
	end

	# Compile a statement (if any)
	fun stmt(nexpr: nullable AExpr)
	do
		if nexpr == null then return
		var old = self.current_node
		self.current_node = nexpr
		nexpr.stmt(self)
		self.current_node = old
	end

	# Compile an expression an return its result
	# `mtype` is the expected return type, pass null if no specific type is expected.
	fun expr(nexpr: AExpr, mtype: nullable MType): RuntimeVariable
	do
		var old = self.current_node
		self.current_node = nexpr
		var res = nexpr.expr(self).as(not null)
		if mtype != null then
			mtype = self.anchor(mtype)
			res = self.autobox(res, mtype)
		end
		res = autoadapt(res, nexpr.mtype.as(not null))
		var implicit_cast_to = nexpr.implicit_cast_to
		if implicit_cast_to != null and not self.compiler.modelbuilder.toolcontext.opt_no_check_autocast.value then
			add_cast(res, implicit_cast_to, "auto")
			res = autoadapt(res, implicit_cast_to)
		end
		self.current_node = old
		return res
	end

	# Alias for `self.expr(nexpr, self.bool_type)`
	fun expr_bool(nexpr: AExpr): RuntimeVariable do return expr(nexpr, bool_type)

	# Safely show a debug message on the current node and repeat the message in the C code as a comment
	fun debug(message: String)
	do
		var node = self.current_node
		if node == null then
			print "?: {message}"
		else
			node.debug(message)
		end
		self.add("/* DEBUG: {message} */")
	end
end

# A C function associated to a Nit method
# Because of customization, a given Nit method can be compiler more that once
abstract class AbstractRuntimeFunction

	type COMPILER: AbstractCompiler
	type VISITOR: AbstractCompilerVisitor

	# The associated Nit method
	var mmethoddef: MMethodDef

	# The mangled c name of the runtime_function
	# Subclasses should redefine `build_c_name` instead
	fun c_name: String
	do
		var res = self.c_name_cache
		if res != null then return res
		res = self.build_c_name
		self.c_name_cache = res
		return res
	end

	# Non cached version of `c_name`
	protected fun build_c_name: String is abstract

	protected var c_name_cache: nullable String writable = null

	# Implements a call of the runtime_function
	# May inline the body or generate a C function call
	fun call(v: VISITOR, arguments: Array[RuntimeVariable]): nullable RuntimeVariable is abstract

	# Generate the code for the `AbstractRuntimeFunction`
	# Warning: compile more than once compilation makes CC unhappy
	fun compile_to_c(compiler: COMPILER) is abstract
end

# A runtime variable hold a runtime value in C.
# Runtime variables are associated to Nit local variables and intermediate results in Nit expressions.
#
# The tricky point is that a single C variable can be associated to more than one `RuntimeVariable` because the static knowledge of the type of an expression can vary in the C code.
class RuntimeVariable
	# The name of the variable in the C code
	var name: String

	# The static type of the variable (as declard in C)
	var mtype: MType

	# The current casted type of the variable (as known in Nit)
	var mcasttype: MType writable

	# If the variable exaclty a mcasttype?
	# false (usual value) means that the variable is a mcasttype or a subtype.
	var is_exact: Bool writable = false

	init(name: String, mtype: MType, mcasttype: MType)
	do
		self.name = name
		self.mtype = mtype
		self.mcasttype = mcasttype
		assert not mtype.need_anchor
		assert not mcasttype.need_anchor
	end

	redef fun to_s do return name

	redef fun inspect
	do
		var exact_str
		if self.is_exact then
			exact_str = " exact"
		else
			exact_str = ""
		end
		var type_str
		if self.mtype == self.mcasttype then
			type_str = "{mtype}{exact_str}"
		else
			type_str = "{mtype}({mcasttype}{exact_str})"
		end
		return "<{name}:{type_str}>"
	end
end

# A frame correspond to a visited property in a `GlobalCompilerVisitor`
class Frame

	type VISITOR: AbstractCompilerVisitor

	# The associated visitor
	var visitor: VISITOR

	# The executed property.
	# A Method in case of a call, an attribute in case of a default initialization.
	var mpropdef: MPropDef

	# The static type of the receiver
	var receiver: MClassType

	# Arguments of the method (the first is the receiver)
	var arguments: Array[RuntimeVariable]

	# The runtime_variable associated to the return (in a function)
	var returnvar: nullable RuntimeVariable writable = null

	# The label at the end of the property
	var returnlabel: nullable String writable = null
end

redef class MType
	# Return the C type associated to a given Nit static type
	fun ctype: String do return "val*"

	fun ctypename: String do return "val"

	# Return the name of the C structure associated to a Nit live type
	fun c_name: String is abstract
	protected var c_name_cache: nullable String protected writable
end

redef class MClassType
	redef fun c_name
	do
		var res = self.c_name_cache
		if res != null then return res
		res = "{mclass.intro_mmodule.name.to_cmangle}__{mclass.name.to_cmangle}"
		self.c_name_cache = res
		return res
	end

	redef fun ctype: String
	do
		if mclass.name == "Int" then
			return "long"
		else if mclass.name == "Bool" then
			return "short int"
		else if mclass.name == "Char" then
			return "char"
		else if mclass.name == "Float" then
			return "double"
		else if mclass.name == "NativeString" then
			return "char*"
		else if mclass.name == "NativeArray" then
			return "val*"
		else if mclass.kind == extern_kind then
			return "void*"
		else
			return "val*"
		end
	end

	redef fun ctypename: String
	do
		if mclass.name == "Int" then
			return "l"
		else if mclass.name == "Bool" then
			return "s"
		else if mclass.name == "Char" then
			return "c"
		else if mclass.name == "Float" then
			return "d"
		else if mclass.name == "NativeString" then
			return "str"
		else if mclass.name == "NativeArray" then
			#return "{self.arguments.first.ctype}*"
			return "val"
		else if mclass.kind == extern_kind then
			return "ptr"
		else
			return "val"
		end
	end
end

redef class MGenericType
	redef fun c_name
	do
		var res = self.c_name_cache
		if res != null then return res
		res = super
		for t in self.arguments do
			res = res + t.c_name
		end
		self.c_name_cache = res
		return res
	end
end

redef class MParameterType
	redef fun c_name
	do
		var res = self.c_name_cache
		if res != null then return res
		res = "{self.mclass.c_name}_FT{self.rank}"
		self.c_name_cache = res
		return res
	end
end

redef class MVirtualType
	redef fun c_name
	do
		var res = self.c_name_cache
		if res != null then return res
		res = "{self.mproperty.intro.mclassdef.mclass.c_name}_VT{self.mproperty.name}"
		self.c_name_cache = res
		return res
	end
end

redef class MNullableType
	redef fun c_name
	do
		var res = self.c_name_cache
		if res != null then return res
		res = "nullable_{self.mtype.c_name}"
		self.c_name_cache = res
		return res
	end
end

redef class MClass
	# Return the name of the C structure associated to a Nit class
	fun c_name: String do
		var res = self.c_name_cache
		if res != null then return res
		res = "{intro_mmodule.name.to_cmangle}__{name.to_cmangle}"
		self.c_name_cache = res
		return res
	end
	private var c_name_cache: nullable String
end

redef class MProperty
	fun c_name: String do
		var res = self.c_name_cache
		if res != null then return res
		res = "{self.intro.c_name}"
		self.c_name_cache = res
		return res
	end
	private var c_name_cache: nullable String
end

redef class MPropDef
	type VISITOR: AbstractCompilerVisitor

	private var c_name_cache: nullable String

	# The mangled name associated to the property
	fun c_name: String
	do
		var res = self.c_name_cache
		if res != null then return res
		res = "{self.mclassdef.mmodule.name.to_cmangle}__{self.mclassdef.mclass.name.to_cmangle}__{self.mproperty.name.to_cmangle}"
		self.c_name_cache = res
		return res
	end
end

redef class MMethodDef
	# Can the body be inlined?
	fun can_inline(v: VISITOR): Bool
	do
		var modelbuilder = v.compiler.modelbuilder
		if modelbuilder.mpropdef2npropdef.has_key(self) then
			var npropdef = modelbuilder.mpropdef2npropdef[self]
			return npropdef.can_inline
		else if self.mproperty.name == "init" then
			# Automatic free init is always inlined since it is empty or contains only attribtes assigments
			return true
		else
			abort
		end
	end

	# Inline the body in another visitor
	fun compile_inside_to_c(v: VISITOR, arguments: Array[RuntimeVariable]): nullable RuntimeVariable
	do
		var modelbuilder = v.compiler.modelbuilder
		if modelbuilder.mpropdef2npropdef.has_key(self) then
			var npropdef = modelbuilder.mpropdef2npropdef[self]
			var oldnode = v.current_node
			v.current_node = npropdef
			self.compile_parameter_check(v, arguments)
			npropdef.compile_to_c(v, self, arguments)
			v.current_node = oldnode
		else if self.mproperty.name == "init" then
			var nclassdef = modelbuilder.mclassdef2nclassdef[self.mclassdef]
			var oldnode = v.current_node
			v.current_node = nclassdef
			self.compile_parameter_check(v, arguments)
			nclassdef.compile_to_c(v, self, arguments)
			v.current_node = oldnode
		else
			abort
		end
		return null
	end

	# Generate type checks in the C code to check covariant parameters
	fun compile_parameter_check(v: VISITOR, arguments: Array[RuntimeVariable])
	do
		if v.compiler.modelbuilder.toolcontext.opt_no_check_covariance.value then return

		for i in [0..msignature.arity[ do
			# skip test for vararg since the array is instantiated with the correct polymorphic type
			if msignature.vararg_rank == i then continue

			# skip if the cast is not required
			var origmtype =  self.mproperty.intro.msignature.mparameters[i].mtype
			if not origmtype.need_anchor then continue

			# get the parameter type
			var mtype = self.msignature.mparameters[i].mtype

			# generate the cast
			# note that v decides if and how to implements the cast
			v.add("/* Covariant cast for argument {i} ({self.msignature.mparameters[i].name}) {arguments[i+1].inspect} isa {mtype} */")
			v.add_cast(arguments[i+1], mtype, "covariance")
		end
	end
end

# Node visit

redef class APropdef
	fun compile_to_c(v: AbstractCompilerVisitor, mpropdef: MMethodDef, arguments: Array[RuntimeVariable])
	do
		v.add("printf(\"NOT YET IMPLEMENTED {class_name} {mpropdef} at {location.to_s}\\n\");")
		debug("Not yet implemented")
	end

	fun can_inline: Bool do return true
end

redef class AConcreteMethPropdef
	redef fun compile_to_c(v, mpropdef, arguments)
	do
		for i in [0..mpropdef.msignature.arity[ do
			var variable = self.n_signature.n_params[i].variable.as(not null)
			v.assign(v.variable(variable), arguments[i+1])
		end
		# Call the implicit super-init
		var auto_super_inits = self.auto_super_inits
		if auto_super_inits != null then
			var selfarg = [arguments.first]
			for auto_super_init in auto_super_inits do
				if auto_super_init.intro.msignature.arity == 0 then
					v.send(auto_super_init, selfarg)
				else
					v.send(auto_super_init, arguments)
				end
			end
		end
		v.stmt(self.n_block)
	end

	redef fun can_inline
	do
		if self.auto_super_inits != null then return false
		var nblock = self.n_block
		if nblock == null then return true
		if (mpropdef.mproperty.name == "==" or mpropdef.mproperty.name == "!=") and mpropdef.mclassdef.mclass.name == "Object" then return true
		if nblock isa ABlockExpr and nblock.n_expr.length == 0 then return true
		return false
	end
end

redef class AInternMethPropdef
	redef fun compile_to_c(v, mpropdef, arguments)
	do
		var pname = mpropdef.mproperty.name
		var cname = mpropdef.mclassdef.mclass.name
		var ret = mpropdef.msignature.return_mtype
		if ret != null then
			ret = v.resolve_for(ret, arguments.first)
		end
		if pname != "==" and pname != "!=" then
			v.adapt_signature(mpropdef, arguments)
		end
		if cname == "Int" then
			if pname == "output" then
				v.add("printf(\"%ld\\n\", {arguments.first});")
				return
			else if pname == "object_id" then
				v.ret(arguments.first)
				return
			else if pname == "+" then
				v.ret(v.new_expr("{arguments[0]} + {arguments[1]}", ret.as(not null)))
				return
			else if pname == "-" then
				v.ret(v.new_expr("{arguments[0]} - {arguments[1]}", ret.as(not null)))
				return
			else if pname == "unary -" then
				v.ret(v.new_expr("-{arguments[0]}", ret.as(not null)))
				return
			else if pname == "succ" then
				v.ret(v.new_expr("{arguments[0]}+1", ret.as(not null)))
				return
			else if pname == "prec" then
				v.ret(v.new_expr("{arguments[0]}-1", ret.as(not null)))
				return
			else if pname == "*" then
				v.ret(v.new_expr("{arguments[0]} * {arguments[1]}", ret.as(not null)))
				return
			else if pname == "/" then
				v.ret(v.new_expr("{arguments[0]} / {arguments[1]}", ret.as(not null)))
				return
			else if pname == "%" then
				v.ret(v.new_expr("{arguments[0]} % {arguments[1]}", ret.as(not null)))
				return
			else if pname == "lshift" then
				v.ret(v.new_expr("{arguments[0]} << {arguments[1]}", ret.as(not null)))
				return
			else if pname == "rshift" then
				v.ret(v.new_expr("{arguments[0]} >> {arguments[1]}", ret.as(not null)))
				return
			else if pname == "==" then
				v.ret(v.equal_test(arguments[0], arguments[1]))
				return
			else if pname == "!=" then
				var res = v.equal_test(arguments[0], arguments[1])
				v.ret(v.new_expr("!{res}", ret.as(not null)))
				return
			else if pname == "<" then
				v.ret(v.new_expr("{arguments[0]} < {arguments[1]}", ret.as(not null)))
				return
			else if pname == ">" then
				v.ret(v.new_expr("{arguments[0]} > {arguments[1]}", ret.as(not null)))
				return
			else if pname == "<=" then
				v.ret(v.new_expr("{arguments[0]} <= {arguments[1]}", ret.as(not null)))
				return
			else if pname == ">=" then
				v.ret(v.new_expr("{arguments[0]} >= {arguments[1]}", ret.as(not null)))
				return
			else if pname == "to_f" then
				v.ret(v.new_expr("(double){arguments[0]}", ret.as(not null)))
				return
			else if pname == "ascii" then
				v.ret(v.new_expr("{arguments[0]}", ret.as(not null)))
				return
			end
		else if cname == "Char" then
			if pname == "output" then
				v.add("printf(\"%c\", {arguments.first});")
				return
			else if pname == "object_id" then
				v.ret(v.new_expr("(long){arguments.first}", ret.as(not null)))
				return
			else if pname == "+" then
				v.ret(v.new_expr("{arguments[0]} + {arguments[1]}", ret.as(not null)))
				return
			else if pname == "-" then
				v.ret(v.new_expr("{arguments[0]} - {arguments[1]}", ret.as(not null)))
				return
			else if pname == "==" then
				v.ret(v.equal_test(arguments[0], arguments[1]))
				return
			else if pname == "!=" then
				var res = v.equal_test(arguments[0], arguments[1])
				v.ret(v.new_expr("!{res}", ret.as(not null)))
				return
			else if pname == "succ" then
				v.ret(v.new_expr("{arguments[0]}+1", ret.as(not null)))
				return
			else if pname == "prec" then
				v.ret(v.new_expr("{arguments[0]}-1", ret.as(not null)))
				return
			else if pname == "<" then
				v.ret(v.new_expr("{arguments[0]} < {arguments[1]}", ret.as(not null)))
				return
			else if pname == ">" then
				v.ret(v.new_expr("{arguments[0]} > {arguments[1]}", ret.as(not null)))
				return
			else if pname == "<=" then
				v.ret(v.new_expr("{arguments[0]} <= {arguments[1]}", ret.as(not null)))
				return
			else if pname == ">=" then
				v.ret(v.new_expr("{arguments[0]} >= {arguments[1]}", ret.as(not null)))
				return
			else if pname == "to_i" then
				v.ret(v.new_expr("{arguments[0]}-'0'", ret.as(not null)))
				return
			else if pname == "ascii" then
				v.ret(v.new_expr("(unsigned char){arguments[0]}", ret.as(not null)))
				return
			end
		else if cname == "Bool" then
			if pname == "output" then
				v.add("printf({arguments.first}?\"true\\n\":\"false\\n\");")
				return
			else if pname == "object_id" then
				v.ret(v.new_expr("(long){arguments.first}", ret.as(not null)))
				return
			else if pname == "==" then
				v.ret(v.equal_test(arguments[0], arguments[1]))
				return
			else if pname == "!=" then
				var res = v.equal_test(arguments[0], arguments[1])
				v.ret(v.new_expr("!{res}", ret.as(not null)))
				return
			end
		else if cname == "Float" then
			if pname == "output" then
				v.add("printf(\"%f\\n\", {arguments.first});")
				return
			else if pname == "object_id" then
				v.ret(v.new_expr("(double){arguments.first}", ret.as(not null)))
				return
			else if pname == "+" then
				v.ret(v.new_expr("{arguments[0]} + {arguments[1]}", ret.as(not null)))
				return
			else if pname == "-" then
				v.ret(v.new_expr("{arguments[0]} - {arguments[1]}", ret.as(not null)))
				return
			else if pname == "unary -" then
				v.ret(v.new_expr("-{arguments[0]}", ret.as(not null)))
				return
			else if pname == "succ" then
				v.ret(v.new_expr("{arguments[0]}+1", ret.as(not null)))
				return
			else if pname == "prec" then
				v.ret(v.new_expr("{arguments[0]}-1", ret.as(not null)))
				return
			else if pname == "*" then
				v.ret(v.new_expr("{arguments[0]} * {arguments[1]}", ret.as(not null)))
				return
			else if pname == "/" then
				v.ret(v.new_expr("{arguments[0]} / {arguments[1]}", ret.as(not null)))
				return
			else if pname == "==" then
				v.ret(v.equal_test(arguments[0], arguments[1]))
				return
			else if pname == "!=" then
				var res = v.equal_test(arguments[0], arguments[1])
				v.ret(v.new_expr("!{res}", ret.as(not null)))
				return
			else if pname == "<" then
				v.ret(v.new_expr("{arguments[0]} < {arguments[1]}", ret.as(not null)))
				return
			else if pname == ">" then
				v.ret(v.new_expr("{arguments[0]} > {arguments[1]}", ret.as(not null)))
				return
			else if pname == "<=" then
				v.ret(v.new_expr("{arguments[0]} <= {arguments[1]}", ret.as(not null)))
				return
			else if pname == ">=" then
				v.ret(v.new_expr("{arguments[0]} >= {arguments[1]}", ret.as(not null)))
				return
			else if pname == "to_i" then
				v.ret(v.new_expr("(long){arguments[0]}", ret.as(not null)))
				return
			end
		else if cname == "NativeString" then
			if pname == "[]" then
				v.ret(v.new_expr("{arguments[0]}[{arguments[1]}]", ret.as(not null)))
				return
			else if pname == "[]=" then
				v.add("{arguments[0]}[{arguments[1]}]={arguments[2]};")
				return
			else if pname == "copy_to" then
				v.add("memcpy({arguments[1]}+{arguments[4]},{arguments[0]}+{arguments[3]},{arguments[2]});")
				return
			else if pname == "atoi" then
				v.ret(v.new_expr("atoi({arguments[0]});", ret.as(not null)))
				return
			end
		else if cname == "NativeArray" then
			v.native_array_def(pname, ret, arguments)
			return
		end
		if pname == "exit" then
			v.add("exit({arguments[1]});")
			return
		else if pname == "sys" then
			v.ret(v.new_expr("glob_sys", ret.as(not null)))
			return
		else if pname == "calloc_string" then
			v.ret(v.new_expr("(char*)nit_alloc({arguments[1]})", ret.as(not null)))
			return
		else if pname == "calloc_array" then
			v.calloc_array(ret.as(not null), arguments)
			return
		else if pname == "object_id" then
			v.ret(v.new_expr("(long){arguments.first}", ret.as(not null)))
			return
		else if pname == "is_same_type" then
			v.ret(v.is_same_type_test(arguments[0], arguments[1]))
			return
		else if pname == "is_same_instance" then
			v.ret(v.equal_test(arguments[0], arguments[1]))
			return
		else if pname == "output_class_name" then
			var nat = v.class_name_string(arguments.first)
			v.add("printf(\"%s\\n\", {nat});")
			return
		else if pname == "native_class_name" then
			var nat = v.class_name_string(arguments.first)
			v.ret(v.new_expr("(char*){nat}", ret.as(not null)))
			return
		else if pname == "force_garbage_collection" then
			v.add("nit_gcollect();")
			return
		else if pname == "native_argc" then
			v.ret(v.new_expr("glob_argc", ret.as(not null)))
			return
		else if pname == "native_argv" then
			v.ret(v.new_expr("glob_argv[{arguments[1]}]", ret.as(not null)))
			return
		end
		v.add("printf(\"NOT YET IMPLEMENTED {class_name}:{mpropdef} at {location.to_s}\\n\");")
		debug("Not implemented {mpropdef}")
	end
end

redef class AExternMethPropdef
	redef fun compile_to_c(v, mpropdef, arguments)
	do
		var externname
		var nextern = self.n_extern
		if nextern == null then
			v.add("fprintf(stderr, \"NOT YET IMPLEMENTED nitni for {mpropdef} at {location.to_s}\\n\");")
			v.add("show_backtrace(1);")
			return
		end
		externname = nextern.text.substring(1, nextern.text.length-2)
		if location.file != null then
			var file = location.file.filename
			v.add_extern(file)
		end
		var res: nullable RuntimeVariable = null
		var ret = mpropdef.msignature.return_mtype
		if ret != null then
			ret = v.resolve_for(ret, arguments.first)
			res = v.new_var(ret)
		end
		v.adapt_signature(mpropdef, arguments)

		if res == null then
			v.add("{externname}({arguments.join(", ")});")
		else
			v.add("{res} = {externname}({arguments.join(", ")});")
			v.ret(res)
		end
	end
end

redef class AExternInitPropdef
	redef fun compile_to_c(v, mpropdef, arguments)
	do
		var externname
		var nextern = self.n_extern
		if nextern == null then
			v.add("printf(\"NOT YET IMPLEMENTED nitni for {mpropdef} at {location.to_s}\\n\");")
			v.add("show_backtrace(1);")
			return
		end
		externname = nextern.text.substring(1, nextern.text.length-2)
		if location.file != null then
			var file = location.file.filename
			v.add_extern(file)
		end
		v.adapt_signature(mpropdef, arguments)
		var ret = arguments.first.mtype
		var res = v.new_var(ret)

		arguments.shift

		v.add("{res} = {externname}({arguments.join(", ")});")
		v.ret(res)
	end
end

redef class AAttrPropdef
	redef fun compile_to_c(v, mpropdef, arguments)
	do
		if arguments.length == 1 then
			var res = v.read_attribute(self.mpropdef.mproperty, arguments.first)
			v.assign(v.frame.returnvar.as(not null), res)
		else
			v.write_attribute(self.mpropdef.mproperty, arguments.first, arguments[1])
		end
	end

	fun init_expr(v: AbstractCompilerVisitor, recv: RuntimeVariable)
	do
		var nexpr = self.n_expr
		if nexpr != null then
			var oldnode = v.current_node
			v.current_node = self
			var old_frame = v.frame
			var frame = new Frame(v, self.mpropdef.as(not null), recv.mtype.as(MClassType), [recv])
			v.frame = frame
			var value = v.expr(nexpr, self.mpropdef.static_mtype)
			v.write_attribute(self.mpropdef.mproperty, recv, value)
			v.frame = old_frame
			v.current_node = oldnode
		end
	end

	fun check_expr(v: AbstractCompilerVisitor, recv: RuntimeVariable)
	do
		var nexpr = self.n_expr
		if nexpr != null then return

		var oldnode = v.current_node
		v.current_node = self
		var old_frame = v.frame
		var frame = new Frame(v, self.mpropdef.as(not null), recv.mtype.as(MClassType), [recv])
		v.frame = frame
		# Force read to check the initialization
		v.read_attribute(self.mpropdef.mproperty, recv)
		v.frame = old_frame
		v.current_node = oldnode
	end
end

redef class AClassdef
	private fun compile_to_c(v: AbstractCompilerVisitor, mpropdef: MMethodDef, arguments: Array[RuntimeVariable])
	do
		if mpropdef == self.mfree_init then
			var super_inits = self.super_inits
			if super_inits != null then
				assert arguments.length == 1
				for su in super_inits do
					v.send(su, arguments)
				end
				return
			end
			var recv = arguments.first
			var i = 1
			# Collect undefined attributes
			for npropdef in self.n_propdefs do
				if npropdef isa AAttrPropdef and npropdef.n_expr == null then
					v.write_attribute(npropdef.mpropdef.mproperty, recv, arguments[i])
					i += 1
				end
			end
		else
			abort
		end
	end
end

redef class ADeferredMethPropdef
	redef fun compile_to_c(v, mpropdef, arguments) do
		var cn = v.class_name_string(arguments.first)
		v.add("fprintf(stderr, \"Runtime error: Abstract method `%s` called on `%s`\", \"{mpropdef.mproperty.name.escape_to_c}\", {cn});")
		v.add_raw_abort
	end
	redef fun can_inline do return true
end

redef class AExpr
	# Try to compile self as an expression
	# Do not call this method directly, use `v.expr` instead
	private fun expr(v: AbstractCompilerVisitor): nullable RuntimeVariable
	do
		v.add("printf(\"NOT YET IMPLEMENTED {class_name}:{location.to_s}\\n\");")
		var mtype = self.mtype
		if mtype == null then
			return null
		else
			var res = v.new_var(mtype)
			v.add("/* {res} = NOT YET {class_name} */")
			return res
		end
	end

	# Try to compile self as a statement
	# Do not call this method directly, use `v.stmt` instead
	private fun stmt(v: AbstractCompilerVisitor)
	do
		var res = expr(v)
		if res != null then v.add("{res};")
	end
end

redef class ABlockExpr
	redef fun stmt(v)
	do
		for e in self.n_expr do v.stmt(e)
	end
	redef fun expr(v)
	do
		var last = self.n_expr.last
		for e in self.n_expr do
			if e == last then break
			v.stmt(e)
		end
		return v.expr(last, null)
	end
end

redef class AVardeclExpr
	redef fun stmt(v)
	do
		var variable = self.variable.as(not null)
		var ne = self.n_expr
		if ne != null then
			var i = v.expr(ne, variable.declared_type)
			v.assign(v.variable(variable), i)
		end
	end
end

redef class AVarExpr
	redef fun expr(v)
	do
		var res = v.variable(self.variable.as(not null))
		var mtype = self.mtype.as(not null)
		return v.autoadapt(res, mtype)
	end
end

redef class AVarAssignExpr
	redef fun stmt(v)
	do
		var variable = self.variable.as(not null)
		var i = v.expr(self.n_value, variable.declared_type)
		v.assign(v.variable(variable), i)
	end
	redef fun expr(v)
	do
		var variable = self.variable.as(not null)
		var i = v.expr(self.n_value, variable.declared_type)
		v.assign(v.variable(variable), i)
		return i
	end
end

redef class AVarReassignExpr
	redef fun stmt(v)
	do
		var variable = self.variable.as(not null)
		var vari = v.variable(variable)
		var value = v.expr(self.n_value, variable.declared_type)
		var res = v.compile_callsite(self.reassign_callsite.as(not null), [vari, value])
		assert res != null
		v.assign(v.variable(variable), res)
	end
end

redef class ASelfExpr
	redef fun expr(v) do return v.frame.arguments.first
end

redef class AContinueExpr
	redef fun stmt(v) do v.add("goto CONTINUE_{v.escapemark_name(self.escapemark)};")
end

redef class ABreakExpr
	redef fun stmt(v) do v.add("goto BREAK_{v.escapemark_name(self.escapemark)};")
end

redef class AReturnExpr
	redef fun stmt(v)
	do
		var nexpr = self.n_expr
		if nexpr != null then
			var returnvar = v.frame.returnvar.as(not null)
			var i = v.expr(nexpr, returnvar.mtype)
			v.assign(returnvar, i)
		end
		v.add("goto {v.frame.returnlabel.as(not null)};")
	end
end

redef class AAbortExpr
	redef fun stmt(v) do v.add_abort("Aborted")
end

redef class AIfExpr
	redef fun stmt(v)
	do
		var cond = v.expr_bool(self.n_expr)
		v.add("if ({cond})\{")
		v.stmt(self.n_then)
		v.add("\} else \{")
		v.stmt(self.n_else)
		v.add("\}")
	end

	redef fun expr(v)
	do
		var res = v.new_var(self.mtype.as(not null))
		var cond = v.expr_bool(self.n_expr)
		v.add("if ({cond})\{")
		v.assign(res, v.expr(self.n_then.as(not null), null))
		v.add("\} else \{")
		v.assign(res, v.expr(self.n_else.as(not null), null))
		v.add("\}")
		return res
	end
end

redef class AIfexprExpr
	redef fun expr(v)
	do
		var res = v.new_var(self.mtype.as(not null))
		var cond = v.expr_bool(self.n_expr)
		v.add("if ({cond})\{")
		v.assign(res, v.expr(self.n_then, null))
		v.add("\} else \{")
		v.assign(res, v.expr(self.n_else, null))
		v.add("\}")
		return res
	end
end

redef class ADoExpr
	redef fun stmt(v)
	do
		v.stmt(self.n_block)
		var escapemark = self.escapemark
		if escapemark != null then
			v.add("BREAK_{v.escapemark_name(escapemark)}: (void)0;")
		end
	end
end

redef class AWhileExpr
	redef fun stmt(v)
	do
		v.add("for(;;) \{")
		var cond = v.expr_bool(self.n_expr)
		v.add("if (!{cond}) break;")
		v.stmt(self.n_block)
		v.add("CONTINUE_{v.escapemark_name(escapemark)}: (void)0;")
		v.add("\}")
		v.add("BREAK_{v.escapemark_name(escapemark)}: (void)0;")
	end
end

redef class ALoopExpr
	redef fun stmt(v)
	do
		v.add("for(;;) \{")
		v.stmt(self.n_block)
		v.add("CONTINUE_{v.escapemark_name(escapemark)}: (void)0;")
		v.add("\}")
		v.add("BREAK_{v.escapemark_name(escapemark)}: (void)0;")
	end
end

redef class AForExpr
	redef fun stmt(v)
	do
		# Shortcut on explicit range
		# Avoid the instantiation of the range and the iterator
		var nexpr = self.n_expr
		if self.variables.length == 1 and nexpr isa AOrangeExpr and not v.compiler.modelbuilder.toolcontext.opt_no_shortcut_range.value then
			var from = v.expr(nexpr.n_expr, null)
			var to = v.expr(nexpr.n_expr2, null)
			var variable = v.variable(variables.first)

			v.assign(variable, from)
			v.add("for(;;) \{ /* shortcut range */")

			var ok = v.send(v.get_property("<", variable.mtype), [variable, to])
			assert ok != null
			v.add("if(!{ok}) break;")

			v.stmt(self.n_block)

			v.add("CONTINUE_{v.escapemark_name(escapemark)}: (void)0;")
			var succ = v.send(v.get_property("succ", variable.mtype), [variable])
			assert succ != null
			v.assign(variable, succ)
			v.add("\}")
			v.add("BREAK_{v.escapemark_name(escapemark)}: (void)0;")
			return
		end

		var cl = v.expr(self.n_expr, null)
		var it_meth = self.method_iterator
		assert it_meth != null
		var it = v.send(it_meth, [cl])
		assert it != null
		v.add("for(;;) \{")
		var isok_meth = self.method_is_ok
		assert isok_meth != null
		var ok = v.send(isok_meth, [it])
		assert ok != null
		v.add("if(!{ok}) break;")
		if self.variables.length == 1 then
			var item_meth = self.method_item
			assert item_meth != null
			var i = v.send(item_meth, [it])
			assert i != null
			v.assign(v.variable(variables.first), i)
		else if self.variables.length == 2 then
			var key_meth = self.method_key
			assert key_meth != null
			var i = v.send(key_meth, [it])
			assert i != null
			v.assign(v.variable(variables[0]), i)
			var item_meth = self.method_item
			assert item_meth != null
			i = v.send(item_meth, [it])
			assert i != null
			v.assign(v.variable(variables[1]), i)
		else
			abort
		end
		v.stmt(self.n_block)
		v.add("CONTINUE_{v.escapemark_name(escapemark)}: (void)0;")
		var next_meth = self.method_next
		assert next_meth != null
		v.send(next_meth, [it])
		v.add("\}")
		v.add("BREAK_{v.escapemark_name(escapemark)}: (void)0;")
	end
end

redef class AAssertExpr
	redef fun stmt(v)
	do
		if v.compiler.modelbuilder.toolcontext.opt_no_check_assert.value then return

		var cond = v.expr_bool(self.n_expr)
		v.add("if (!{cond}) \{")
		v.stmt(self.n_else)
		var nid = self.n_id
		if nid != null then
			v.add_abort("Assert '{nid.text}' failed")
		else
			v.add_abort("Assert failed")
		end
		v.add("\}")
	end
end

redef class AOrExpr
	redef fun expr(v)
	do
		var res = v.new_var(self.mtype.as(not null))
		var i1 = v.expr_bool(self.n_expr)
		v.add("if ({i1}) \{")
		v.add("{res} = 1;")
		v.add("\} else \{")
		var i2 = v.expr_bool(self.n_expr2)
		v.add("{res} = {i2};")
		v.add("\}")
		return res
	end
end

redef class AImpliesExpr
	redef fun expr(v)
	do
		var res = v.new_var(self.mtype.as(not null))
		var i1 = v.expr_bool(self.n_expr)
		v.add("if (!{i1}) \{")
		v.add("{res} = 1;")
		v.add("\} else \{")
		var i2 = v.expr_bool(self.n_expr2)
		v.add("{res} = {i2};")
		v.add("\}")
		return res
	end
end

redef class AAndExpr
	redef fun expr(v)
	do
		var res = v.new_var(self.mtype.as(not null))
		var i1 = v.expr_bool(self.n_expr)
		v.add("if (!{i1}) \{")
		v.add("{res} = 0;")
		v.add("\} else \{")
		var i2 = v.expr_bool(self.n_expr2)
		v.add("{res} = {i2};")
		v.add("\}")
		return res
	end
end

redef class ANotExpr
	redef fun expr(v)
	do
		var cond = v.expr_bool(self.n_expr)
		return v.new_expr("!{cond}", self.mtype.as(not null))
	end
end

redef class AOrElseExpr
	redef fun expr(v)
	do
		var res = v.new_var(self.mtype.as(not null))
		var i1 = v.expr(self.n_expr, null)
		v.add("if ({i1}!=NULL) \{")
		v.assign(res, i1)
		v.add("\} else \{")
		var i2 = v.expr(self.n_expr2, null)
		v.assign(res, i2)
		v.add("\}")
		return res
	end
end

redef class AIntExpr
	redef fun expr(v) do return v.new_expr("{self.value.to_s}", self.mtype.as(not null))
end

redef class AFloatExpr
	redef fun expr(v) do return v.new_expr("{self.n_float.text}", self.mtype.as(not null)) # FIXME use value, not n_float
end

redef class ACharExpr
	redef fun expr(v) do return v.new_expr("'{self.value.to_s.escape_to_c}'", self.mtype.as(not null))
end

redef class AArrayExpr
	redef fun expr(v)
	do
		var mtype = self.mtype.as(MClassType).arguments.first
		var array = new Array[RuntimeVariable]
		for nexpr in self.n_exprs.n_exprs do
			var i = v.expr(nexpr, mtype)
			array.add(i)
		end
		return v.array_instance(array, mtype)
	end
end

redef class AStringFormExpr
	redef fun expr(v) do return v.string_instance(self.value.as(not null))
end

redef class ASuperstringExpr
	redef fun expr(v)
	do
		var array = new Array[RuntimeVariable]
		for ne in self.n_exprs do
			if ne isa AStringFormExpr and ne.value == "" then continue # skip empty sub-strings
			var i = v.expr(ne, null)
			array.add(i)
		end
		var a = v.array_instance(array, v.object_type)
		var res = v.send(v.get_property("to_s", a.mtype), [a])
		return res
	end
end

redef class ACrangeExpr
	redef fun expr(v)
	do
		var i1 = v.expr(self.n_expr, null)
		var i2 = v.expr(self.n_expr2, null)
		var mtype = self.mtype.as(MClassType)
		var res = v.init_instance(mtype)
		var it = v.send(v.get_property("init", res.mtype), [res, i1, i2])
		return res
	end
end

redef class AOrangeExpr
	redef fun expr(v)
	do
		var i1 = v.expr(self.n_expr, null)
		var i2 = v.expr(self.n_expr2, null)
		var mtype = self.mtype.as(MClassType)
		var res = v.init_instance(mtype)
		var it = v.send(v.get_property("without_last", res.mtype), [res, i1, i2])
		return res
	end
end

redef class ATrueExpr
	redef fun expr(v) do return v.new_expr("1", self.mtype.as(not null))
end

redef class AFalseExpr
	redef fun expr(v) do return v.new_expr("0", self.mtype.as(not null))
end

redef class ANullExpr
	redef fun expr(v) do return v.new_expr("NULL", self.mtype.as(not null))
end

redef class AIsaExpr
	redef fun expr(v)
	do
		var i = v.expr(self.n_expr, null)
		return v.type_test(i, self.cast_type.as(not null), "isa")
	end
end

redef class AAsCastExpr
	redef fun expr(v)
	do
		var i = v.expr(self.n_expr, null)
		if v.compiler.modelbuilder.toolcontext.opt_no_check_assert.value then return i

		v.add_cast(i, self.mtype.as(not null), "as")
		return i
	end
end

redef class AAsNotnullExpr
	redef fun expr(v)
	do
		var i = v.expr(self.n_expr, null)
		if v.compiler.modelbuilder.toolcontext.opt_no_check_assert.value then return i

		v.add("if ({i} == NULL) \{")
		v.add_abort("Cast failed")
		v.add("\}")
		return i
	end
end

redef class AParExpr
	redef fun expr(v) do return v.expr(self.n_expr, null)
end

redef class AOnceExpr
	redef fun expr(v)
	do
		var mtype = self.mtype.as(not null)
		var name = v.get_name("varonce")
		var guard = v.get_name(name + "_guard")
		v.add_decl("static {mtype.ctype} {name};")
		v.add_decl("static int {guard};")
		var res = v.new_var(mtype)
		v.add("if ({guard}) \{")
		v.add("{res} = {name};")
		v.add("\} else \{")
		var i = v.expr(self.n_expr, mtype)
		v.add("{res} = {i};")
		v.add("{name} = {res};")
		v.add("{guard} = 1;")
		v.add("\}")
		return res
	end
end

redef class ASendExpr
	redef fun expr(v)
	do
		var recv = v.expr(self.n_expr, null)
		var args = [recv]
		for a in self.raw_arguments.as(not null) do
			args.add(v.expr(a, null))
		end
		return v.compile_callsite(self.callsite.as(not null), args)
	end
end

redef class ASendReassignFormExpr
	redef fun stmt(v)
	do
		var recv = v.expr(self.n_expr, null)
		var args = [recv]
		for a in self.raw_arguments.as(not null) do
			args.add(v.expr(a, null))
		end
		var value = v.expr(self.n_value, null)

		var left = v.compile_callsite(self.callsite.as(not null), args)
		assert left != null

		var res = v.compile_callsite(self.reassign_callsite.as(not null), [left, value])
		assert res != null

		args.add(res)
		v.compile_callsite(self.write_callsite.as(not null), args)
	end
end

redef class ASuperExpr
	redef fun expr(v)
	do
		var recv = v.frame.arguments.first
		var args = [recv]
		for a in self.n_args.n_exprs do
			args.add(v.expr(a, null))
		end
		if args.length == 1 then
			args = v.frame.arguments
		end

		var callsite = self.callsite
		if callsite != null then
			if callsite.mproperty.intro.msignature.arity == 0 then
				args = [recv]
			end
			# Super init call
			var res = v.compile_callsite(callsite, args)
			return res
		end

		# stantard call-next-method
		return v.supercall(v.frame.mpropdef.as(MMethodDef), recv.mtype.as(MClassType), args)
	end
end

redef class ANewExpr
	redef fun expr(v)
	do
		var mtype = self.mtype.as(MClassType)
		var recv
		var ctype = mtype.ctype
		if ctype == "val*" then
			recv = v.init_instance(mtype)
		else if ctype == "void*" then
			recv = v.new_expr("NULL/*special!*/", mtype)
		else
			debug("cannot new {mtype}")
			abort
		end
		var args = [recv]
		for a in self.n_args.n_exprs do
			args.add(v.expr(a, null))
		end
		var res2 = v.compile_callsite(self.callsite.as(not null), args)
		if res2 != null then
			#self.debug("got {res2} from {mproperty}. drop {recv}")
			return res2
		end
		return recv
	end
end

redef class AAttrExpr
	redef fun expr(v)
	do
		var recv = v.expr(self.n_expr, null)
		var mproperty = self.mproperty.as(not null)
		return v.read_attribute(mproperty, recv)
	end
end

redef class AAttrAssignExpr
	redef fun stmt(v)
	do
		var recv = v.expr(self.n_expr, null)
		var i = v.expr(self.n_value, null)
		var mproperty = self.mproperty.as(not null)
		v.write_attribute(mproperty, recv, i)
	end
end

redef class AAttrReassignExpr
	redef fun stmt(v)
	do
		var recv = v.expr(self.n_expr, null)
		var value = v.expr(self.n_value, null)
		var mproperty = self.mproperty.as(not null)
		var attr = v.read_attribute(mproperty, recv)
		var res = v.compile_callsite(self.reassign_callsite.as(not null), [attr, value])
		assert res != null
		v.write_attribute(mproperty, recv, res)
	end
end

redef class AIssetAttrExpr
	redef fun expr(v)
	do
		var recv = v.expr(self.n_expr, null)
		var mproperty = self.mproperty.as(not null)
		return v.isset_attribute(mproperty, recv)
	end
end

redef class ADebugTypeExpr
	redef fun stmt(v)
	do
		# do nothing
	end
end

# Utils

redef class Array[E]
	# Return a new `Array` with the elements only contened in self and not in `o`
	fun -(o: Array[E]): Array[E] do
		var res = new Array[E]
		for e in self do if not o.has(e) then res.add(e)
		return res
	end
end

redef class MModule
	# All `MProperty` associated to all `MClassDef` of `mclass`
	fun properties(mclass: MClass): Set[MProperty] do
		if not self.properties_cache.has_key(mclass) then
			var properties = new HashSet[MProperty]
			var parents = new Array[MClass]
			if self.flatten_mclass_hierarchy.has(mclass) then
				parents.add_all(mclass.in_hierarchy(self).direct_greaters)
			end
			for parent in parents do
				properties.add_all(self.properties(parent))
			end
			for mclassdef in mclass.mclassdefs do
				for mprop in mclassdef.intro_mproperties do
					properties.add(mprop)
				end
			end
			self.properties_cache[mclass] = properties
		end
		return properties_cache[mclass]
	end
	private var properties_cache: Map[MClass, Set[MProperty]] = new HashMap[MClass, Set[MProperty]]
end

redef class AModule
	# Does this module use the legacy native interface?
	fun uses_legacy_ni: Bool is abstract

	# Write FFI results to file
	fun finalize_ffi(v: AbstractCompilerVisitor, modelbuilder: ModelBuilder) is abstract

	# Write nitni results to file
	fun finalize_nitni(v: AbstractCompilerVisitor) is abstract
end<|MERGE_RESOLUTION|>--- conflicted
+++ resolved
@@ -160,6 +160,14 @@
 		compiler.files_to_copy.add "{cc_paths.first}/gc_chooser.c"
 		compiler.files_to_copy.add "{cc_paths.first}/gc_chooser.h"
 
+		# FFI
+		for m in compiler.mainmodule.in_importation.greaters do if mmodule2nmodule.keys.has(m) then
+			var amodule = mmodule2nmodule[m]
+			if m.uses_ffi or amodule.uses_legacy_ni then
+				compiler.finalize_ffi_for_module(amodule)
+			end
+		end
+
 		# Copy original .[ch] files to compile_dir
 		for src in compiler.files_to_copy do
 			var basename = src.basename("")
@@ -229,24 +237,12 @@
 		self.toolcontext.info("Total C source files to compile: {cfiles.length}", 2)
 	end
 
-<<<<<<< HEAD
 	fun write_makefile(compiler: AbstractCompiler, compile_dir: String, cfiles: Array[String])
 	do
 		var outname = self.toolcontext.opt_output.value
 		if outname == null then
 			outname = "{compiler.mainmodule.name}"
 		end
-=======
-		# FFI
-		for m in mainmodule.in_importation.greaters do if mmodule2nmodule.keys.has(m) then
-			var amodule = mmodule2nmodule[m]
-			if m.uses_ffi or amodule.uses_legacy_ni then
-				compiler.finalize_ffi_for_module(amodule)
-			end
-		end
-
-		# Generate the Makefile
->>>>>>> 8605e912
 
 		var orig_dir=".." # FIXME only works if `compile_dir` is a subdirectory of cwd
 		var outpath = orig_dir.join_path(outname).simplify_path
@@ -260,14 +256,12 @@
 		end
 
 		var linker_options = new HashSet[String]
-		for m in mainmodule.in_importation.greaters do if mmodule2nmodule.keys.has(m) then
+		for m in compiler.mainmodule.in_importation.greaters do if mmodule2nmodule.keys.has(m) then
 			var amod = mmodule2nmodule[m]
 			linker_options.add(amod.c_linker_options)
 		end
 
-		if not toolcontext.opt_no_stacktrace.value then
-			linker_options.add("-lunwind")
-    end
+		if not toolcontext.opt_no_stacktrace.value then linker_options.add("-lunwind")
 
 		makefile.write("CC = ccache cc\nCFLAGS = -g -O2\nCINCL = {cc_includes}\nLDFLAGS ?= \nLDLIBS  ?= -lm -lgc {linker_options.join(" ")}\n\n")
 		makefile.write("all: {outpath}\n\n")
@@ -282,21 +276,13 @@
 
 		# Compile each required extern body into a specific .o
 		for f in compiler.extern_bodies do
-<<<<<<< HEAD
-			var basename = f.filename.basename(".c")
-			var o = "{basename}.extern.o"
-			var ff = f.filename
-			makefile.write("{o}: {ff}\n\t$(CC) $(CFLAGS) -D NONITCNI {f.cflags} -c -o {o} {ff}\n\n")
-			ofiles.add(o)
-=======
 			if f isa ExternCFile then
 				var basename = f.filename.basename(".c")
 				var o = "{basename}.extern.o"
-				var ff = orig_dir.join_path(f.filename).simplify_path
+				var ff = f.filename.basename("")
 				makefile.write("{o}: {ff}\n\t$(CC) $(CFLAGS) -D NONITCNI {f.cflags} -c -o {o} {ff}\n\n")
 				ofiles.add(o)
 			end
->>>>>>> 8605e912
 		end
 
 		# Link edition
