--- conflicted
+++ resolved
@@ -89,12 +89,8 @@
 	# NOTE: Use `append_line_to` if the line terminator needs to be preserved.
 	fun read_line: String
 	do
-<<<<<<< HEAD
+		if last_error != null then return ""
 		if eof then return ""
-=======
-		if last_error != null then return ""
-		assert not eof
->>>>>>> 969e147d
 		var s = new FlatBuffer
 		append_line_to(s)
 		return s.to_s.chomp
@@ -249,15 +245,9 @@
 	super IStream
 	redef fun read_char
 	do
-<<<<<<< HEAD
-=======
-		if last_error != null then return 0
-		if eof then last_error = new IOError("Stream has reached eof")
->>>>>>> 969e147d
-		if _buffer_pos >= _buffer.length then
-			fill_buffer
-		end
-		if _buffer_pos >= _buffer.length then
+		if last_error != null then return -1
+		if eof then
+			last_error = new IOError("Stream has reached eof")
 			return -1
 		end
 		var c = _buffer.chars[_buffer_pos]
